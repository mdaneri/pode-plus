<#
.SYNOPSIS
    Build script for the Pode project, defining tasks for compilation, testing, packaging, and deployment.

.DESCRIPTION
    This script uses Invoke-Build to automate the Pode project build process across different environments (Windows, macOS, Linux).
    It includes tasks for setting up dependencies, compiling .NET targets, running tests, generating documentation, and packaging.

.PARAMETER Version
    Specifies the project version for stamping, packaging, and documentation. Defaults to '0.0.0'.

.PARAMETER Prerelease
    Specifies the prerelease label to append to the module version, following semantic versioning conventions.
    Examples include 'alpha.1', 'alpha.2', 'beta.1', etc. This label indicates the stability and iteration of the prerelease version.

.PARAMETER PersistVersion
  If specified, the provided version and prerelease label will be saved to `Version.json`.
  This ensures future builds use the same versioning information unless explicitly overridden.

.PARAMETER PesterVerbosity
    Sets the verbosity level for Pester tests. Options: None, Normal, Detailed, Diagnostic.

.PARAMETER PowerShellVersion
    Defines the target PowerShell version for installation, e.g., 'lts' or a specific version.

.PARAMETER ReleaseNoteVersion
    Specifies the release version for generating release notes.

.PARAMETER UICulture
    Sets the culture for running tests, defaulting to 'en-US'.

.PARAMETER TargetFrameworks
    Specifies the target .NET frameworks for building the project, e.g., netstandard2.0, net8.0.

.PARAMETER SdkVersion
    Sets the SDK version used for building .NET projects, defaulting to net8.0.

.NOTES
    This build script requires Invoke-Build. Below is a list of all available tasks:

    - Default: Lists all available tasks.
    - StampVersion: Stamps the specified version onto the module.
    - PrintChecksum: Generates and displays a checksum of the ZIP archive.
    - ChocoDeps: Installs Chocolatey (for Windows).
    - BuildDeps: Installs dependencies required for building/compiling.
    - TestDeps: Installs dependencies required for testing.
    - DocsDeps: Installs dependencies required for documentation generation.
    - IndexSamples: Indexes sample files for documentation.
    - Build: Builds the .NET Listener for specified frameworks.
    - DeliverableFolder: Creates a folder for deliverables.
    - Compress: Compresses the module into a ZIP format for distribution.
    - ChocoPack: Creates a Chocolatey package of the module (Windows only).
    - DockerPack: Builds Docker images for the module.
    - Pack: Packages the module, including ZIP, Chocolatey, and Docker.
    - PackageFolder: Creates the `pkg` folder for module packaging.
    - TestNoBuild: Runs tests without building, including Pester tests.
    - Test: Runs tests after building the project.
    - CheckFailedTests: Checks if any tests failed and throws an error if so.
    - PushCodeCoverage: Pushes code coverage results to a coverage service.
    - Docs: Serves the documentation locally for review.
    - DocsHelpBuild: Builds function help documentation.
    - DocsBuild: Builds the documentation for distribution.
    - Clean: Cleans the build environment, removing all generated files.
    - CleanDeliverable: Removes the `deliverable` folder.
    - CleanPkg: Removes the `pkg` folder.
    - CleanLibs: Removes the `Libs` folder under `src`.
    - CleanListener: Removes the Listener folder.
    - CleanDocs: Cleans up generated documentation files.
    - Install-Module: Installs the Pode module locally.
    - Remove-Module: Removes the Pode module from the local registry.
    - SetupPowerShell: Sets up the PowerShell environment for the build.
    - ReleaseNotes: Generates release notes based on merged pull requests.
    - Sort-LanguageFiles: Sort Language resource files
    - AutoMerge-LanguageFiles: Automerge Language Resource files.
    - Format-FunctionHeaders: Formats function headers in the file to follow Pode's standard style.
    - Refresh-HeaderFooter: Adds or refreshes the file-level header and footer using Pode's standard formatting.

.EXAMPLE
    Invoke-Build -Task Default
        # Displays a list of all available tasks.

    Invoke-Build -Task Build -Version '1.2.3'
        # Compiles the project for the specified version.

    Invoke-Build -Task Test
        # Runs tests on the project, including Pester tests.

    Invoke-Build -Task Docs
        # Builds and serves the documentation locally.

    Invoke-Build -Task Build -Version '2.13.0' -Prerelease 'beta.1' -PersistVersion
        # Saves "2.13.0-beta.1" to Version.json for future builds.

.LINK
    For more information, visit https://github.com/Badgerati/Pode
#>

[Diagnostics.CodeAnalysis.SuppressMessageAttribute('PSReviewUnusedParameter', '')]
[Diagnostics.CodeAnalysis.SuppressMessageAttribute('PSUseSingularNouns', '')]
[Diagnostics.CodeAnalysis.SuppressMessageAttribute('PSAvoidUsingWriteHost', '')]
[Diagnostics.CodeAnalysis.SuppressMessageAttribute('PSAvoidUsingCmdletAliases', '')]
[Diagnostics.CodeAnalysis.SuppressMessageAttribute('PSAvoidUsingInvokeExpression', '')]
[Diagnostics.CodeAnalysis.SuppressMessageAttribute('PSUSeDeclaredVarsMoreThanAssignments', '')]
[Diagnostics.CodeAnalysis.SuppressMessageAttribute('PSAvoidUsingPositionalParameters', '')]
param(
    [string]
    $Version,

    [string]
    $Prerelease,

    [switch]
    $PersistVersion,

    [string]
    [ValidateSet('None', 'Normal' , 'Detailed', 'Diagnostic')]
    $PesterVerbosity = 'Normal',

    [string]
    $PowerShellVersion = 'lts',

    [string]
    $ReleaseNoteVersion,

    [string]
    $UICulture = 'en-US',

    [string[]]
    [ValidateSet('netstandard2.0', 'net8.0', 'net9.0', 'net10.0')]
    $TargetFrameworks = @('netstandard2.0', 'net8.0', 'net9.0'),

    [string]
    [ValidateSet('netstandard2.0', 'net8.0', 'net9.0', 'net10.0')]
    $SdkVersion = 'net9.0'
)

# Dependency Versions
$Versions = @{
    Pester      = '5.7.1'
    MkDocs      = '1.6.1'
    PSCoveralls = '1.0.0'
    DotNet      = $SdkVersion
    MkDocsTheme = '9.6.12'
    PlatyPS     = '0.14.2'
    Yarn        = '1.22.22'
}


# Helper Functions

<#
.SYNOPSIS
    Checks if the current environment is running on Windows.

.DESCRIPTION
    This function determines if the current PowerShell session is running on Windows.
    It inspects `$PSVersionTable.Platform` and `$PSVersionTable.PSEdition` to verify the OS,
    returning `$true` for Windows and `$false` for other platforms.

.OUTPUTS
    [bool] - Returns `$true` if the current environment is Windows, otherwise `$false`.

.EXAMPLE
    if (Test-PodeBuildIsWindows) {
        Write-Host "This script is running on Windows."
    }

.NOTES
    - Useful for cross-platform scripts to conditionally execute Windows-specific commands.
    - The `$PSVersionTable.Platform` variable may be `$null` in certain cases, so `$PSEdition` is used as an additional check.
#>
function Test-PodeBuildIsWindows {
    $v = $PSVersionTable
    return ($v.Platform -ilike '*win*' -or ($null -eq $v.Platform -and $v.PSEdition -ieq 'desktop'))
}

<#
.SYNOPSIS
    Checks if the script is running in a GitHub Actions environment.

.DESCRIPTION
    This function verifies if the script is running in a GitHub Actions environment
    by checking if the `GITHUB_REF` environment variable is defined and not empty.
    It returns `$true` if the variable is present, indicating a GitHub Actions environment.

.OUTPUTS
    [bool] - Returns `$true` if the script is running on GitHub Actions, otherwise `$false`.

.EXAMPLE
    if (Test-PodeBuildIsGitHub) {
        Write-Host "Running in GitHub Actions."
    }

.NOTES
    - This function is useful for CI/CD pipelines to identify if the script is running in GitHub Actions.
    - Assumes that `GITHUB_REF` is always set in a GitHub Actions environment.
#>
function Test-PodeBuildIsGitHub {
    return (![string]::IsNullOrWhiteSpace($env:GITHUB_REF))
}

<#
.SYNOPSIS
    Checks if code coverage is enabled for the build.

.DESCRIPTION
    This function checks if code coverage is enabled by evaluating the `PODE_RUN_CODE_COVERAGE`
    environment variable. If the variable contains '1' or 'true' (case-insensitive), it returns `$true`;
    otherwise, it returns `$false`.

.OUTPUTS
    [bool] - Returns `$true` if code coverage is enabled, otherwise `$false`.

.EXAMPLE
    if (Test-PodeBuildCanCodeCoverage) {
        Write-Host "Code coverage is enabled for this build."
    }

.NOTES
    - Useful for conditional logic in build scripts that should only execute code coverage-related tasks if enabled.
    - The `PODE_RUN_CODE_COVERAGE` variable is typically set by the CI/CD environment or the user.
#>
function Test-PodeBuildCanCodeCoverage {
    return (@('1', 'true') -icontains $env:PODE_RUN_CODE_COVERAGE)
}

<#
.SYNOPSIS
    Returns the name of the CI/CD service being used for the build.

.DESCRIPTION
    This function returns a string representing the CI/CD service in use.
    Currently, it always returns 'github-actions', indicating that the build
    is running in GitHub Actions.

.OUTPUTS
    [string] - The name of the CI/CD service, which is 'github-actions'.

.EXAMPLE
    $service = Get-PodeBuildService
    Write-Host "The build service is: $service"
    # Output: The build service is: github-actions

.NOTES
    - This function is useful for identifying the CI/CD service in logs or reporting.
    - Future modifications could extend this function to detect other CI/CD services.
#>
function Get-PodeBuildService {
    return 'github-actions'
}

<#
.SYNOPSIS
    Checks if a specified command is available on the system.

.DESCRIPTION
    This function checks if a given command is available in the system's PATH.
    On Windows, it uses `Get-Command`, and on Unix-based systems, it uses `which`.
    It returns `$true` if the command exists and `$false` if it does not.

.PARAMETER cmd
    The name of the command to check for availability (e.g., 'choco', 'brew').

.OUTPUTS
    [bool] - Returns `$true` if the command is found, otherwise `$false`.

.EXAMPLE
    if (Test-PodeBuildCommand -Cmd 'git') {
        Write-Host "Git is available."
    }

.NOTES
    - This function supports both Windows and Unix-based platforms.
    - Requires `Test-PodeBuildIsWindows` to detect the OS type.
#>
function Test-PodeBuildCommand($cmd) {
    $path = $null

    if (Test-PodeBuildIsWindows) {
        $path = (Get-Command $cmd -ErrorAction Ignore)
    }
    else {
        $path = (which $cmd)
    }

    return (![string]::IsNullOrWhiteSpace($path))
}

<#
.SYNOPSIS
    Retrieves the branch name from the GitHub Actions environment variable.

.DESCRIPTION
    This function extracts the branch name from the `GITHUB_REF` environment variable,
    which is commonly set in GitHub Actions workflows. It removes the 'refs/heads/' prefix
    from the branch reference, leaving only the branch name.

.OUTPUTS
    [string] - The name of the GitHub branch.

.EXAMPLE
    $branch = Get-PodeBuildBranch
    Write-Host "Current branch: $branch"
    # Output example: Current branch: main

.NOTES
    - Only relevant in environments where `GITHUB_REF` is defined (e.g., GitHub Actions).
    - Returns an empty string if `GITHUB_REF` is not set.
#>
function Get-PodeBuildBranch {
    return ($env:GITHUB_REF -ireplace 'refs\/heads\/', '')
}

<#
.SYNOPSIS
    Installs a specified package using the appropriate package manager for the OS.

.DESCRIPTION
    This function installs a specified package at a given version using platform-specific
    package managers. For Windows, it uses Chocolatey (`choco`). On Unix-based systems,
    it checks for `brew`, `apt-get`, and `yum` to handle installations. The function sets
    the security protocol to TLS 1.2 to ensure secure connections during the installation.

.PARAMETER name
    The name of the package to install (e.g., 'git').

.PARAMETER version
    The version of the package to install, required only for Chocolatey on Windows.

.OUTPUTS
    None.

.EXAMPLE
    Invoke-PodeBuildInstall -Name 'git' -Version '2.30.0'
    # Installs version 2.30.0 of Git on Windows if Chocolatey is available.

.NOTES
    - Requires administrator or sudo privileges on Unix-based systems.
    - This function supports package installation on both Windows and Unix-based systems.
    - If `choco` is available, it will use `choco` for Windows, and `brew`, `apt-get`, or `yum` for Unix-based systems.
#>
function Invoke-PodeBuildInstall($name, $version) {
    [Net.ServicePointManager]::SecurityProtocol = [Net.SecurityProtocolType]::Tls12

    if (Test-PodeBuildIsWindows) {
        if (Test-PodeBuildCommand 'choco') {
            choco install $name --version $version -y --no-progress
        }
    }
    else {
        if (Test-PodeBuildCommand 'brew') {
            brew install $name
        }
        elseif (Test-PodeBuildCommand 'apt-get') {
            sudo apt-get install $name -y
        }
        elseif (Test-PodeBuildCommand 'yum') {
            sudo yum install $name -y
        }
    }
}

<#
.SYNOPSIS
    Installs a specified PowerShell module if it is not already installed at the required version.

.DESCRIPTION
    This function checks if the specified PowerShell module is available in the current session
    at the specified version. If not, it installs the module using the PowerShell Gallery, setting
    the security protocol to TLS 1.2. The module is installed in the current user's scope.

.PARAMETER name
    The name of the PowerShell module to check and install.

.OUTPUTS
    None.

.EXAMPLE
    Install-PodeBuildModule -Name 'Pester'
    # Installs the 'Pester' module if the specified version is not already installed.

.NOTES
    - Uses `$Versions` hashtable to look up the required version for the module.
    - Requires internet access to download modules from the PowerShell Gallery.
    - The `-SkipPublisherCheck` parameter bypasses publisher verification; use with caution.
#>
function Install-PodeBuildModule($name) {
    if ($null -ne ((Get-Module -ListAvailable $name) | Where-Object { $_.Version -ieq $Versions[$name] })) {
        return
    }

    Write-Host "Installing $($name) v$($Versions[$name])"
    [Net.ServicePointManager]::SecurityProtocol = [Net.SecurityProtocolType]::Tls12
    Install-Module -Name "$($name)" -Scope CurrentUser -RequiredVersion "$($Versions[$name])" -Force -SkipPublisherCheck
}

<#
.SYNOPSIS
    Converts a .NET target framework identifier to a numeric version.

.DESCRIPTION
    This function maps common .NET target framework identifiers (e.g., 'netstandard2.0', 'net9.0') to their
    numeric equivalents. It is used to ensure compatibility by returning the framework version number as an integer.

.PARAMETER TargetFrameworks
    The target framework identifier (e.g., 'netstandard2.0', 'net9.0').

.OUTPUTS
    [int] - The numeric version of the target framework. Defaults to 2 if an unrecognized framework is provided.

.EXAMPLE
    $version = Get-PodeBuildTargetFramework -TargetFrameworks 'net9.0'
    Write-Host "Target framework version: $version"
    # Output: Target framework version: 6

.NOTES
    - Returns 2 (netstandard2.0) by default if the input framework is not recognized.
    - This function is useful in build scripts that require target framework versioning.
#>
function Get-PodeBuildTargetFramework {
    param(
        [string]
        $TargetFrameworks
    )

    switch ($TargetFrameworks) {
        'netstandard2.0' { return  2 }
        'net8.0' { return 8 }
        'net9.0' { return  9 }
        'net10.0' { return  10 }
        default {
            Write-Warning "$TargetFrameworks is not a valid Framework. Rollback to netstandard2.0"
            return 2
        }
    }
}

<#
.SYNOPSIS
    Converts a .NET target framework version number to a framework identifier.

.DESCRIPTION
    This function maps a numeric version to a .NET target framework identifier (e.g., '2' to 'netstandard2.0').
    If the version number is not recognized, it defaults to 'netstandard2.0'.

.PARAMETER Version
    The numeric version of the .NET target framework (e.g., 2, 6, 8).

.OUTPUTS
    [string] - The target framework identifier (e.g., 'netstandard2.0').

.EXAMPLE
    $frameworkName = Get-PodeBuildTargetFrameworkName -Version 9
    Write-Host "Target framework name: $frameworkName"
    # Output: Target framework name: net9.0

.NOTES
    - Returns 'netstandard2.0' by default if an unrecognized version is provided.
    - Useful for converting numeric framework versions to identifier strings in build processes.
#>
function Get-PodeBuildTargetFrameworkName {
    param(
        $Version
    )

    switch ( $Version) {
        '2' { return 'netstandard2.0' }
        '8' { return  'net8.0' }
        '9' { return 'net9.0' }
        '10' { return 'net10.0' }
        default {
            Write-Warning "$Version is not a valid Framework. Rollback to netstandard2.0"
            return 'netstandard2.0'
        }
    }
}

function Invoke-PodeBuildDotnetBuild {
    param (
        [string]$target
    )

    # Retrieve the installed SDK versions
    $sdkVersions = dotnet --list-sdks | ForEach-Object { $_.Split('[')[0].Trim() }
    if ([string]::IsNullOrEmpty($AvailableSdkVersion)) {
        $majorVersions = $sdkVersions | ForEach-Object { ([version]$_).Major } | Sort-Object -Descending | Select-Object -Unique
    }
    else {
        $majorVersions = $sdkVersions.Where( { ([version]$_).Major -ge (Get-PodeBuildTargetFramework -TargetFrameworks $AvailableSdkVersion) } ) | Sort-Object -Descending | Select-Object -Unique
    }
    # Map target frameworks to minimum SDK versions

    if ($null -eq $majorVersions) {
        Write-Error "The requested '$AvailableSdkVersion' framework is not available."
        return
    }
    $requiredSdkVersion = Get-PodeBuildTargetFramework -TargetFrameworks $target

    # Determine if the target framework is compatible
    $isCompatible = $majorVersions -ge $requiredSdkVersion

    if ($isCompatible) {
        Write-Output "SDK for target framework '$target' is compatible with the '$AvailableSdkVersion' framework."
    }
    else {
        Write-Warning "SDK for target framework '$target' is not compatible with the '$AvailableSdkVersion' framework. Skipping build."
        return
    }

    # Optionally set assembly version
    if ($Version) {
        if ($Prerelease) {
            Write-Output "Assembly Version: $Version-$Prerelease"
            $AssemblyVersion = "-p:VersionPrefix=$Version"
            $AssemblyPrerelease = "-p:VersionSuffix=$Prerelease"
        }
        else {
            Write-Output "Assembly Version: $Version"
            $AssemblyVersion = "-p:Version=$Version"
            $AssemblyPrerelease = ''
        }
    }
    else {
        $AssemblyVersion = ''
        $AssemblyPrerelease = ''
    }

    # restore dependencies
    dotnet restore

    # Use dotnet publish for .NET Core and .NET 5+
    dotnet publish --configuration Release --self-contained --framework $target $AssemblyVersion $AssemblyPrerelease --output ../Libs/$target

    if (!$?) {
        throw "Build failed for target framework '$target'."
    }
}

<#
.SYNOPSIS
    Retrieves the end-of-life (EOL) and supported versions of PowerShell.

.DESCRIPTION
    This function queries an online API to retrieve the EOL and supported versions of PowerShell.
    It uses the `Invoke-RestMethod` cmdlet to access data from endoflife.date and returns an object
    with comma-separated lists of supported and EOL PowerShell versions based on the current date.

.OUTPUTS
    [hashtable] - A hashtable containing:
                  - `eol`: Comma-separated string of EOL PowerShell versions.
                  - `supported`: Comma-separated string of supported PowerShell versions.

.EXAMPLE
    $pwshEOLInfo = Get-PodeBuildPwshEOL
    Write-Host "Supported PowerShell versions: $($pwshEOLInfo.supported)"
    Write-Host "EOL PowerShell versions: $($pwshEOLInfo.eol)"

.NOTES
    - Requires internet access to query the endoflife.date API.
    - If the request fails, the function returns an empty string for both `eol` and `supported`.
    - API URL: https://endoflife.date/api/powershell.json
#>
function Get-PodeBuildPwshEOL {
    $uri = 'https://endoflife.date/api/powershell.json'
    try {
        $eol = Invoke-RestMethod -Uri $uri -Headers @{ Accept = 'application/json' }
        return @{
            eol       = ($eol | Where-Object { [datetime]$_.eol -lt [datetime]::Now }).cycle -join ','
            supported = ($eol | Where-Object { [datetime]$_.eol -ge [datetime]::Now }).cycle -join ','
        }
    }
    catch {
        Write-Warning "Invoke-RestMethod to $uri failed: $($_.ErrorDetails.Message)"
        return  @{
            eol       = ''
            supported = ''
        }
    }
}

<#
.SYNOPSIS
    Checks if the current OS is Windows.

.DESCRIPTION
    This function detects whether the current operating system is Windows by checking
    the `$IsWindows` automatic variable, the presence of the `$env:ProgramFiles` variable,
    and the PowerShell Edition in `$PSVersionTable`. This function returns `$true` if
    any of these indicate Windows.

.OUTPUTS
    [bool] - Returns `$true` if the OS is Windows, otherwise `$false`.

.EXAMPLE
    if (Test-PodeBuildOSWindows) {
        Write-Host "Running on Windows"
    }

.NOTES
    - Useful for distinguishing between Windows and Unix-based systems for conditional logic.
    - May return `$true` in environments where Windows-related environment variables are present.
#>
function Test-PodeBuildOSWindows {
    return ($IsWindows -or
        ![string]::IsNullOrEmpty($env:ProgramFiles) -or
        (($PSVersionTable.Keys -contains 'PSEdition') -and ($PSVersionTable.PSEdition -eq 'Desktop')))
}

<#
.SYNOPSIS
    Retrieves the current OS name in a PowerShell-compatible format.

.DESCRIPTION
    This function identifies the current operating system and returns a standardized string
    representing the OS name ('win' for Windows, 'linux' for Linux, and 'osx' for macOS).
    It relies on the `Test-PodeBuildOSWindows` function for Windows detection and `$IsLinux`
    and `$IsMacOS` for Linux and macOS, respectively.

.OUTPUTS
    [string] - A string representing the OS name:
               - 'win' for Windows
               - 'linux' for Linux
               - 'osx' for macOS

.EXAMPLE
    $osName = Get-PodeBuildOSPwshName
    Write-Host "Operating system name: $osName"

.NOTES
    - This function enables cross-platform compatibility by standardizing OS name detection.
    - For accurate results, ensure `$IsLinux` and `$IsMacOS` variables are defined for Unix-like systems.
#>
function Get-PodeBuildOSPwshName {
    if (Test-PodeBuildOSWindows) {
        return 'win'
    }

    if ($IsLinux) {
        return 'linux'
    }

    if ($IsMacOS) {
        return 'osx'
    }
}

<#
.SYNOPSIS
    Determines the OS architecture for the current system.

.DESCRIPTION
    This function detects the operating system's architecture and converts it into a format
    compatible with PowerShell installation requirements. It handles both Windows and Unix-based
    systems and maps various architecture identifiers to PowerShell-supported names (e.g., 'x64', 'arm64').

.OUTPUTS
    [string] - The architecture string, such as 'x64', 'x86', 'arm64', or 'arm32'.

.EXAMPLE
    $arch = Get-PodeBuildOSPwshArchitecture
    Write-Host "Current architecture: $arch"

.NOTES
    - For Windows, the architecture is derived from the `PROCESSOR_ARCHITECTURE` environment variable.
    - For Unix-based systems, the architecture is determined using the `uname -m` command.
    - If the architecture is not supported, the function throws an exception.
#>
function Get-PodeBuildOSPwshArchitecture {
    # Initialize architecture variable
    $arch = [string]::Empty

    # Detect architecture on Windows
    if (Test-PodeBuildOSWindows) {
        $arch = $env:PROCESSOR_ARCHITECTURE
    }

    # Detect architecture on Unix-based systems (Linux/macOS)
    if ($IsLinux -or $IsMacOS) {
        $arch = uname -m
    }

    # Output detected architecture for debugging
    Write-Host "OS Architecture: $($arch)"

    # Convert detected architecture to a PowerShell-compatible format
    switch ($arch.ToLowerInvariant()) {
        'amd64' { return 'x64' }          # 64-bit architecture (AMD64)
        'x86' { return 'x86' }            # 32-bit architecture
        'x86_64' { return 'x64' }         # 64-bit architecture (x86_64)
        'armv7*' { return 'arm32' }       # 32-bit ARM architecture
        'aarch64*' { return 'arm64' }     # 64-bit ARM architecture
        'arm64' { return 'arm64' }        # Explicit ARM64
        'arm64*' { return 'arm64' }       # Pattern matching for ARM64
        'armv8*' { return 'arm64' }       # ARM v8 series
        default { throw "Unsupported architecture: $($arch)" } # Throw exception for unsupported architectures
    }
}


<#
.SYNOPSIS
    Converts a PowerShell tag to a version number.

.DESCRIPTION
    This function retrieves PowerShell build information for a specified tag by querying
    an online API. It then extracts and returns the release version associated with the tag.

.PARAMETER PowerShellVersion
    The PowerShell version tag to retrieve build information for (e.g., 'lts', 'stable', or a specific version).

.OUTPUTS
    [string] - The extracted version number corresponding to the provided tag.

.EXAMPLE
    $version = Convert-PodeBuildOSPwshTagToVersion
    Write-Host "Resolved PowerShell version: $version"

.NOTES
    This function depends on internet connectivity to query the build information API.
#>
function Convert-PodeBuildOSPwshTagToVersion {
    # Query PowerShell build info API with the specified tag
    $result = Invoke-RestMethod -Uri "https://aka.ms/pwsh-buildinfo-$($PowerShellVersion)"

    # Extract and return the release tag without the leading 'v'
    return $result.ReleaseTag -ireplace '^v'
}

<#
.SYNOPSIS
    Installs PowerShell on a Windows system.

.DESCRIPTION
    This function installs PowerShell by copying files from a specified target directory
    to the standard installation folder on a Windows system. It first removes any existing
    installation in the Target directory.

.PARAMETER Target
    The directory containing the PowerShell installation files.

.EXAMPLE
    Install-PodeBuildPwshWindows -Target 'C:\Temp\PowerShell'
    # Installs PowerShell from the 'C:\Temp\PowerShell' directory.

.NOTES
    This function requires administrative privileges to modify the Program Files directory.
#>
function Install-PodeBuildPwshWindows {
    param (
        [string]
        $Target
    )

    # Define the installation folder path
    $installFolder = "$($env:ProgramFiles)\PowerShell\7"

    # Remove the existing installation, if any
    if (Test-Path $installFolder) {
        Remove-Item $installFolder -Recurse -Force -ErrorAction Stop
    }

    # Copy the new PowerShell files to the installation folder
    Copy-Item -Path "$($Target)\" -Destination "$($installFolder)\" -Recurse -ErrorAction Stop
}


<#
.SYNOPSIS
    Installs PowerShell on a Unix-based system.

.DESCRIPTION
    This function installs PowerShell on Unix-based systems by copying files from a specified Target directory,
    setting appropriate permissions, and creating a symbolic link to the PowerShell binary.

.PARAMETER Target
    The directory containing the PowerShell installation files.

.EXAMPLE
    Install-PodeBuildPwshUnix -Target '/tmp/powershell'
    # Installs PowerShell from the '/tmp/powershell' directory.

.NOTES
    - This function requires administrative privileges to create symbolic links in system directories.
    - The `sudo` command is used if the script is not run as root.
#>
function Install-PodeBuildPwshUnix {
    param (
        [string]
        $Target
    )

    # Define the full path to the PowerShell binary
    $targetFullPath = Join-Path -Path $Target -ChildPath 'pwsh'

    # Set executable permissions on the PowerShell binary
    $null = chmod 755 $targetFullPath

    # Determine the symbolic link location based on the operating system
    $symlink = $null
    if ($IsMacOS) {
        $symlink = '/usr/local/bin/pwsh'
    }
    else {
        $symlink = '/usr/bin/pwsh'
    }

    # Check if the script is run as root
    $uid = id -u
    if ($uid -ne '0') {
        $sudo = 'sudo'
    }
    else {
        $sudo = ''
    }

    # Create a symbolic link to the PowerShell binary
    & $sudo ln -fs $targetFullPath $symlink
}

<#
.SYNOPSIS
    Retrieves the currently installed PowerShell version.

.DESCRIPTION
    This function runs the `pwsh -v` command and parses the output to return only the version number.
    This is useful for verifying the PowerShell version in the build environment.

.OUTPUTS
    [string] - The current PowerShell version.

.EXAMPLE
    $version = Get-PodeBuildCurrentPwshVersion
    Write-Host "Current PowerShell version: $version"

.NOTES
    This function assumes that `pwsh` is available in the system PATH.
#>
function Get-PodeBuildCurrentPwshVersion {
    # Run pwsh command, split by spaces, and return the version component
    return ("$(pwsh -v)" -split ' ')[1].Trim()
}

<#
.SYNOPSIS
    Builds a Docker image and tags it for the Pode project.

.DESCRIPTION
    This function uses the Docker CLI to build an image for Pode, then tags it for GitHub Packages.
    The function takes a tag and a Dockerfile path as parameters to build and tag the Docker image.

.PARAMETER Tag
    The Docker image tag, typically a version number or label (e.g., 'latest').

.PARAMETER File
    The path to the Dockerfile to use for building the image.

.EXAMPLE
    Invoke-PodeBuildDockerBuild -Tag '1.0.0' -File './Dockerfile'
    # Builds a Docker image using './Dockerfile' and tags it as 'badgerati/pode:1.0.0'.

.NOTES
    Requires Docker to be installed and available in the system PATH.
#>
function Invoke-PodeBuildDockerBuild {
    param (
        [string]
        $Tag,
        [string]
        $File
    )

    # Build the Docker image with the specified tag and Dockerfile
    docker build -t badgerati/pode:$Tag -f $File .
    if (!$?) {
        throw "docker build failed for $($Tag)"
    }

    # Tag the image for GitHub Packages
    docker tag badgerati/pode:$Tag docker.pkg.github.com/badgerati/pode/pode:$Tag
    if (!$?) {
        throw "docker tag failed for $($Tag)"
    }
}


<#
.SYNOPSIS
    Splits the PSModulePath environment variable into an array of paths.

.DESCRIPTION
    This function checks the operating system and splits the PSModulePath variable based on the appropriate separator:
    ';' for Windows and ':' for Unix-based systems.

.OUTPUTS
    [string[]] - An array of paths from the PSModulePath variable.

.EXAMPLE
    $paths = Split-PodeBuildPwshPath
    foreach ($path in $paths) {
        Write-Host $path
    }

.NOTES
    This function enables cross-platform support by handling path separators for Windows and Unix-like systems.
#>
function Split-PodeBuildPwshPath {
    # Check if OS is Windows, then split PSModulePath by ';', otherwise use ':'
    if (Test-PodeBuildOSWindows) {
        return $env:PSModulePath -split ';'
    }
    else {
        return $env:PSModulePath -split ':'
    }
}


<#
.SYNOPSIS
  Processes language resource files and standardizes their formatting.

.DESCRIPTION
  This function scans for `Pode.psd1` language resource files within the specified `Locales` directory.
  It normalizes key-value pairs, removes duplicate keys while preserving the last occurrence, and
  organizes messages into Exception Messages and General Messages. The cleaned and formatted content
  is then written back to the respective files.

.PARAMETER None
  This function does not accept parameters. It operates on files found within `./src/Locales`.

.OUTPUTS
  None. The function modifies `Pode.psd1` files directly by updating their content.

.EXAMPLE
  Group-LanguageResource
  Processes all `Pode.psd1` files in `./src/Locales`, normalizes their format, and removes duplicates.

.NOTES
  - This function ensures that all messages are consistently formatted and sorted.
  - Duplicate keys are detected, with only the first occurrence being retained.
  - Exception messages are grouped separately from general messages.
  - The function enforces single-quoted values while escaping any existing single quotes.
#>
function Group-LanguageResource {
    $localePath = './src/Locales'
    $files = Get-ChildItem -Path $localePath -Filter 'Pode.psd1' -Recurse

    foreach ($file in $files) {
        Write-Host "Processing file: $($file.FullName)"

        # Read raw content
        $content = Get-Content $file.FullName -Raw

        $normalized = [regex]::Replace(
            $content,
            '(?m)^(?<key>\s*[^=\s]+)\s*=\s*(")(?<value>.*?)(")\s*$',
            {
                param($match)
                # Get the value and double any single quotes within it
                $value = $match.Groups['value'].Value -replace "'", "''"
                # Build the new line using single quotes
                return "$($match.Groups['key'].Value) = '$value'"
            }
        )


        # Extract keys and values using improved regex to support accented characters
        $matches = [regex]::Matches($normalized, "(?m)^\s*([^=\s]+)\s*=\s*'(.*?)'\s*$")


        # Use a hashtable to track unique keys and remove duplicates
        $uniqueMessages = [ordered]@{}
        foreach ($match in $matches) {
            $key = $match.Groups[1].Value
            $value = $match.Groups[2].Value

            if (  $uniqueMessages.Contains($key)) {
                Write-Warning "Duplicate key '$key' found in $($file.Name). Keeping only the second occurrence."
            }
            $uniqueMessages[$key] = $value
        }

        # Sort keys
        $sortedKeys = $uniqueMessages.Keys | Sort-Object

        # Split into Exception and General Messages
        $exceptionMessages = [ordered]@{}
        $generalMessages = [ordered]@{}

        foreach ($key in $sortedKeys) {
            if ($key -match 'ExceptionMessage$') {
                $exceptionMessages[$key] = $uniqueMessages[$key]
            }
            else {
                $generalMessages[$key] = $uniqueMessages[$key]
            }
        }

        $maxLength = ($sortedKeys | Measure-Object -Property Length -Maximum).Maximum + 1

        # Build the file content
        $lines = @()
        $lines += '@{'
        $lines += '    # -------------------------------'
        $lines += '    # Exception Messages'
        $lines += '    # -------------------------------'

        foreach ($key in $exceptionMessages.Keys) {
            $padding = ' ' * ($maxLength - $key.Length)
            # Replace single quotes only if they're not already escaped
            $escapedValue = [regex]::Replace($exceptionMessages[$key], "(?<!')'(?!')", "''")
            $lines += "    $key$padding= '$escapedValue'"
        }

        $lines += ''
        $lines += '    # -------------------------------'
        $lines += '    # General Messages'
        $lines += '    # -------------------------------'

        foreach ($key in $generalMessages.Keys) {
            $padding = ' ' * ($maxLength - $key.Length)
            # Replace single quotes only if they're not already escaped
            $escapedValue = [regex]::Replace($generalMessages[$key], "(?<!')'(?!')", "''")
            $lines += "    $key$padding= '$escapedValue'"
        }

        $lines += '}'

        # Write the updated content back to the file
        [System.IO.File]::WriteAllText(
            $file.FullName,
            ($lines -join "`r`n") + "`r`n",
            [System.Text.UTF8Encoding]::new($false)
        )

        Write-Host "Updated file: $($file.FullName)"
    }
}

# Check if the script is running under Invoke-Build
if (($null -eq $PSCmdlet.MyInvocation) -or ($PSCmdlet.MyInvocation.BoundParameters.ContainsKey('BuildRoot') -and ($null -eq $BuildRoot))) {
    Write-Host 'This script is intended to be run with Invoke-Build. Please use Invoke-Build to execute the tasks defined in this script.' -ForegroundColor Yellow
    return
}

# Import Version File if needed
if ([string]::IsNullOrEmpty($Version)) {
    if (Test-Path './Version.json' -PathType Leaf) {
        $importedVersion = Get-Content -Path './Version.json' | ConvertFrom-Json
        if ($importedVersion.Version) {
            $Version = $importedVersion.Version
        }
        if ($importedVersion.Prerelease) {
            $Prerelease = $importedVersion.Prerelease
        }
    }
    else {
        $Version = '0.0.0'
        if ($PersistVersion) {
            Write-Error 'The -PersistVersion parameter requires the -Version parameter to be specified.'
            return
        }
    }
}
elseif ($PersistVersion) {
    if ($Prerelease) {
        [ordered]@{Version = $Version; Prerelease = $Prerelease } | ConvertTo-Json | Out-File './Version.json'
    }
    else {
        [ordered]@{Version = $Version } | ConvertTo-Json | Out-File './Version.json'
    }
}


Write-Host '---------------------------------------------------' -ForegroundColor DarkCyan

# Display the Pode build version
if ($Prerelease) {
    Write-Host "Pode Build: v$Version-$Prerelease (Pre-release)" -ForegroundColor DarkCyan
}
else {
    if ($Version -eq '0.0.0') {
        Write-Host 'Pode Build: [Development Version]' -ForegroundColor DarkCyan
    }
    else {
        Write-Host "Pode Build: v$Version" -ForegroundColor DarkCyan
    }
}

# Display the current UTC time in a readable format
$utcTime = (Get-Date).ToUniversalTime().ToString("yyyy-MM-dd HH:mm:ss 'UTC'")
Write-Host "Start Time: $utcTime" -ForegroundColor DarkCyan

Write-Host '---------------------------------------------------' -ForegroundColor DarkCyan


Add-BuildTask Default {
    Write-Host 'Tasks in the Build Script:' -ForegroundColor DarkMagenta
    Write-Host
    Write-Host 'Primary Tasks:' -ForegroundColor Green
    Write-Host '- Default: Lists all available tasks.'
    Write-Host '- Build: Builds the .NET Listener for specified frameworks.'
    Write-Host '- Pack: Packages the module, including ZIP, Chocolatey, and Docker.'
    Write-Host '- Test: Runs tests after building the project.'
    Write-Host '- Clean: Cleans the build environment, removing all generated files.'
    Write-Host '- Install-Module: Installs the Pode module locally.'
    Write-Host '- Remove-Module: Removes the Pode module from the local registry.'
    Write-Host '- DocsBuild: Builds the documentation for distribution.'
    Write-Host '- TestNoBuild: Runs tests without building, including Pester tests.'


    Write-Host
    Write-Host 'Other Tasks:' -ForegroundColor Green
    Write-Host '- StampVersion: Stamps the specified version onto the module.'
    Write-Host '- PrintChecksum: Generates and displays a checksum of the ZIP archive.'
    Write-Host '- ChocoDeps: Installs Chocolatey (for Windows).'
    Write-Host '- BuildDeps: Installs dependencies required for building/compiling.'
    Write-Host '- TestDeps: Installs dependencies required for testing.'
    Write-Host '- DocsDeps: Installs dependencies required for documentation generation.'
    Write-Host '- IndexSamples: Indexes sample files for documentation.'
    Write-Host '- DeliverableFolder: Creates a folder for deliverables.'
    Write-Host '- Compress: Compresses the module into a ZIP format for distribution.'
    Write-Host '- ChocoPack: Creates a Chocolatey package of the module (Windows only).'
    Write-Host '- DockerPack: Builds Docker images for the module.'
    Write-Host "- PackageFolder: Creates the `pkg` folder for module packaging."
    Write-Host '- CheckFailedTests: Checks if any tests failed and throws an error if so.'
    Write-Host '- PushCodeCoverage: Pushes code coverage results to a coverage service.'
    Write-Host '- Docs: Serves the documentation locally for review.'
    Write-Host '- DocsHelpBuild: Builds function help documentation.'
    Write-Host "- CleanDeliverable: Removes the `deliverable` folder."
    Write-Host "- CleanPkg: Removes the `pkg` folder."
    Write-Host "- CleanLibs: Removes the `Libs` folder under `src`."
    Write-Host '- CleanListener: Removes the Listener folder.'
    Write-Host '- CleanDocs: Cleans up generated documentation files.'
    Write-Host '- SetupPowerShell: Sets up the PowerShell environment for the build.'
    Write-Host '- ReleaseNotes: Generates release notes based on merged pull requests.'
    Write-Host '- Sort-LanguageFiles: Sort Language resource files.'
    Write-Host '- AutoMerge-LanguageFiles: Automerge Language Resource files.'
    Write-Host "- Format-FunctionHeaders: Formats function headers in the file to follow Pode's standard style."
    Write-Host "- Refresh-HeaderFooter: Adds or refreshes the file-level header and footer using Pode's standard formatting."
}

<#
# Helper Tasks
#>

# Synopsis: Stamps the version onto the Module
Add-BuildTask StampVersion {
    $pwshVersions = Get-PodeBuildPwshEOL
    $prereleaseValue = if ($Prerelease) {
        "Prerelease = '$Prerelease'"
    }
    else {
        ''
    }
    (Get-Content ./pkg/Pode.psd1) | ForEach-Object { $_ -replace '\$version\$', $Version -replace '\$versionsUntested\$', $pwshVersions.eol -replace '\$versionsSupported\$', $pwshVersions.supported -replace '\$buildyear\$', ((get-date).Year) -replace '#\$Prerelease-Here\$', $prereleaseValue } | Set-Content ./pkg/Pode.psd1
    (Get-Content ./pkg/Pode.Internal.psd1) | ForEach-Object { $_ -replace '\$version\$', $Version } | Set-Content ./pkg/Pode.Internal.psd1
    (Get-Content ./packers/choco/pode_template.nuspec) | ForEach-Object { $_ -replace '\$version\$', $Version } | Set-Content ./packers/choco/pode.nuspec
    (Get-Content ./packers/choco/tools/ChocolateyInstall_template.ps1) | ForEach-Object { $_ -replace '\$version\$', $Version } | Set-Content ./packers/choco/tools/ChocolateyInstall.ps1
}

# Synopsis: Generating a Checksum of the Zip
Add-BuildTask PrintChecksum {
    $Script:Checksum = (Get-FileHash "./deliverable/$Version-Binaries.zip" -Algorithm SHA256).Hash
    Write-Host "Checksum: $($Checksum)"
}


<#
# Dependencies
#>

# Synopsis: Installs Chocolatey
Add-BuildTask ChocoDeps -If (Test-PodeBuildIsWindows) {
    if (!(Test-PodeBuildCommand 'choco')) {
        Set-ExecutionPolicy Bypass -Scope Process -Force
        Invoke-Expression ([System.Net.WebClient]::new().DownloadString('https://chocolatey.org/install.ps1'))
    }
}

# Synopsis: Install dependencies for compiling/building
Add-BuildTask BuildDeps {
    # install dotnet
    if (Test-PodeBuildIsWindows) {
        $dotnet = 'dotnet'
    }
    elseif (Test-PodeBuildCommand 'brew') {
        $dotnet = 'dotnet-sdk'
    }
    else {
        $dotnet = "dotnet-sdk-$SdkVersion"
    }

    try {
        $sdkVersions = dotnet --list-sdks | ForEach-Object { $_.Split('[')[0].Trim() }
    }
    catch {
        Invoke-PodeBuildInstall $dotnet $SdkVersion
        $sdkVersions = dotnet --list-sdks | ForEach-Object { $_.Split('[')[0].Trim() }
    }
    $majorVersions = ($sdkVersions | ForEach-Object { ([version]$_).Major } | Sort-Object -Descending | Select-Object -Unique)[0]
    $script:AvailableSdkVersion = Get-PodeBuildTargetFrameworkName  -Version $majorVersions

    if ($majorVersions -lt (Get-PodeBuildTargetFramework -TargetFrameworks $SdkVersion)) {
        Invoke-PodeBuildInstall $dotnet $SdkVersion
        $sdkVersions = dotnet --list-sdks | ForEach-Object { $_.Split('[')[0].Trim() }
        $majorVersions = ($sdkVersions | ForEach-Object { ([version]$_).Major } | Sort-Object -Descending | Select-Object -Unique)[0]
        $script:AvailableSdkVersion = Get-PodeBuildTargetFrameworkName  -Version $majorVersions

        if ($majorVersions -lt (Get-PodeBuildTargetFramework -TargetFrameworks $SdkVersion)) {
            Write-Error "The requested framework '$SdkVersion' is not available."
            return
        }
    }
    elseif ($majorVersions -gt (Get-PodeBuildTargetFramework -TargetFrameworks $SdkVersion)) {
        Write-Warning "The requested SDK version '$SdkVersion' is superseded by the installed '$($script:AvailableSdkVersion)' framework."
    }

    if (!(Test-PodeBuildCommand 'yarn')) {
        Invoke-PodeBuildInstall 'yarn' $Versions.Yarn
    }

}

# Synopsis: Install dependencies for running tests
Add-BuildTask TestDeps {
    # install pester
    Install-PodeBuildModule Pester

    # install PSCoveralls
    if (Test-PodeBuildCanCodeCoverage) {
        Install-PodeBuildModule PSCoveralls
    }
}

# Synopsis: Install dependencies for documentation
Add-BuildTask DocsDeps ChocoDeps, {
    # install mkdocs
    if (!(Test-PodeBuildCommand 'mkdocs')) {
        Invoke-PodeBuildInstall 'mkdocs' $Versions.MkDocs
    }

    $_installed = (pip list --format json --disable-pip-version-check | ConvertFrom-Json)
    if (($_installed | Where-Object { $_.name -ieq 'mkdocs-material' -and $_.version -ieq $Versions.MkDocsTheme } | Measure-Object).Count -eq 0) {
        pip install "mkdocs-material==$($Versions.MkDocsTheme)" --force-reinstall --disable-pip-version-check --quiet
    }

    # install platyps
    Install-PodeBuildModule PlatyPS
}

Add-BuildTask IndexSamples {
    $examplesPath = './examples'
    if (!(Test-Path -PathType Container -Path $examplesPath)) {
        return
    }

    # List of directories to exclude
    $sampleMarkDownPath = './docs/Getting-Started/Samples.md'
    $excludeDirs = @('scripts', 'views', 'static', 'public', 'assets', 'timers', 'modules',
        'Authentication', 'certs', 'logs', 'relative', 'routes', 'issues')

    # Convert exclusion list into single regex pattern for directory matching
    $dirSeparator = [IO.Path]::DirectorySeparatorChar
    $excludeDirs = "\$($dirSeparator)($($excludeDirs -join '|'))\$($dirSeparator)"

    # build the page content
    Get-ChildItem -Path $examplesPath -Filter *.ps1 -Recurse -File -Force |
        Where-Object {
            $_.FullName -inotmatch $excludeDirs
        } |
        Sort-Object -Property FullName |
        ForEach-Object {
            Write-Verbose "Processing Sample: $($_.FullName)"

            # get the script help
            $help = Get-Help -Name $_.FullName -ErrorAction Stop

            # add help content
            $urlFileName = ($_.FullName -isplit 'examples')[1].Trim('\/') -replace '[\\/]', '/'
            $markdownContent += "## [$($_.BaseName)](https://github.com/Badgerati/Pode/blob/develop/examples/$($urlFileName))`n`n"
            $markdownContent += "**Synopsis**`n`n$($help.Synopsis)`n`n"
            $markdownContent += "**Description**`n`n$($help.Description.Text)`n`n"
        }

    Write-Output "Write Markdown document for the sample files to $($sampleMarkDownPath)"
    Set-Content -Path $sampleMarkDownPath -Value "# Sample Scripts`n`n$($markdownContent)" -Force
}

<#
# Building
#>

# Synopsis: Build the .NET Listener
Add-BuildTask Build BuildDeps, Yarn, {
    if (Test-Path ./src/Libs) {
        Remove-Item -Path ./src/Libs -Recurse -Force | Out-Null
    }

    # Display the SDK version
    Write-Output "Building targets '$($targetFrameworks -join "','")' using .NET '$AvailableSdkVersion' framework."

    # Build for supported target frameworks
    try {
        Push-Location ./src/Listener
        foreach ($target in $targetFrameworks) {
            Invoke-PodeBuildDotnetBuild -target $target
            Write-Host
            Write-Host '***********************' -ForegroundColor DarkMagenta

        }
    }
    finally {
        Pop-Location
    }
}

# synopsis: Download the npm packages to pode_modules folder
Add-BuildTask Yarn {
    if ($PSVersionTable.PSEdition -eq 'Desktop') {
        yarn install --force --ignore-scripts --ignore-optional --ignore-engines --modules-folder pode_modules
    }
    else {
        yarn install --force --ignore-scripts --ignore-optional --ignore-engines  --modules-folder pode_modules 2>&1 | Select-String -NotMatch '^warning'
    }

    if (!$? -or ($LASTEXITCODE -ne 0)) {
        throw "yarn install failed with exit code $($LASTEXITCODE)"
    }
}, MoveLibs

# Synopsis: Move the libraries to the public directory
Add-BuildTask MoveLibs {

    # Define source and target
    $NodeModules = Join-Path -Path $PSScriptRoot -ChildPath 'pode_modules'
    $Target = Join-Path -Path $PSScriptRoot -ChildPath '/src/Misc/libs'
    $LicenseTarget = Join-Path -Path $PSScriptRoot -ChildPath '/licenses'

    # Clean third_party (optional: only if you want to start fresh)
    if (Test-Path $Target) {
        Remove-Item -Recurse -Force -Path $Target | Out-Null
    }
    New-Item -ItemType Directory -Force -Path $Target | Out-Null

    # Create subfolders and copy only needed files
    $CopyList = @(
        @{ From = "$NodeModules/swagger-ui-dist/swagger-ui.css"; To = "$Target/swagger/" },
        @{ From = "$NodeModules/swagger-ui-dist/swagger-ui-bundle.js"; To = "$Target/swagger/" },
        @{ From = "$NodeModules/swagger-ui-dist/LICENSE"; To = "$LicenseTarget/LICENSE.swagger-ui.txt" ; Comment = 'Project URL: https://github.com/swagger-api/swagger-ui' },

        @{ From = "$NodeModules/swagger-editor-dist/swagger-editor.css"; To = "$Target/swagger-editor/" },
        @{ From = "$NodeModules/swagger-editor-dist/swagger-editor-bundle.js"; To = "$Target/swagger-editor/" },
        @{ From = "$NodeModules/swagger-editor-dist/swagger-editor-standalone-preset.js"; To = "$Target/swagger-editor/" },
        @{ From = "$NodeModules/swagger-editor-dist/LICENSE"; To = "$LicenseTarget/LICENSE.swagger-editor.txt" ; Comment = 'Project URL: https://github.com/swagger-api/swagger-editor' },

        @{ From = "$NodeModules/redoc/bundles/redoc.standalone.js"; To = "$Target/redoc/" },
        @{ From = "$NodeModules/redoc/LICENSE"; To = "$LicenseTarget/LICENSE.redoc.txt"  ; Comment = 'Project URL: https://github.com/Redocly/redoc' },

        @{ From = "$NodeModules/@stoplight/elements/styles.min.css"; To = "$Target/stoplight/elements/" },
        @{ From = "$NodeModules/@stoplight/elements/web-components.min.js"; To = "$Target/stoplight/elements/" },
        @{ From = "$NodeModules/@stoplight/elements/LICENSE"; To = "$LicenseTarget/LICENSE.stoplight.txt"  ; Comment = 'Project URL: https://github.com/stoplightio/elements' },

        @{ From = "$NodeModules/@highlightjs/cdn-assets/styles/monokai-sublime.min.css"; To = "$Target/highlightjs/styles/" },
        @{ From = "$NodeModules/@highlightjs/cdn-assets/highlight.min.js"; To = "$Target/highlightjs/" },
        @{ From = "$NodeModules/@highlightjs/cdn-assets/LICENSE"; To = "$LicenseTarget/LICENSE.highlightjs.txt" ; Comment = 'Project URL: https://github.com/highlightjs/highlight.js' },

        @{ From = "$NodeModules/rapipdf/dist/rapipdf-min.js"; To = "$Target/rapipdf/" },
        @{ From = "$NodeModules/rapipdf/LICENSE.txt"; To = "$LicenseTarget/LICENSE.rapipdf.txt"  ; Comment = 'Project URL: https://github.com/mrin9/RapiPdf' },


        @{ From = "$NodeModules/rapidoc/dist/rapidoc-min.js"; To = "$Target/rapidoc/" },
        @{ From = "$NodeModules/rapidoc/LICENSE.txt"; To = "$LicenseTarget/LICENSE.rapidoc.txt"  ; Comment = 'Project URL: https://github.com/rapi-doc/RapiDoc' },

        @{ From = "$NodeModules/openapi-explorer/dist/browser/openapi-explorer.min.js"; To = "$Target/explorer/browser/" }
        @{ From = "$NodeModules/openapi-explorer/LICENSE"; To = "$LicenseTarget/LICENSE.openapi-explorer.txt"  ; Comment = 'Project URL: https://github.com/Authress-Engineering/openapi-explorer' },

        @{ From = "$NodeModules/bootstrap/dist/css/bootstrap.min.css"; To = "$Target/explorer/css/" },

        @{ From = "$NodeModules/bootstrap/dist/css/bootstrap.min.css"; To = "$Target/bootstrap/css/" },
        @{ From = "$NodeModules/bootstrap/LICENSE"; To = "$LicenseTarget/LICENSE.bootstrap.txt"  ; Comment = 'Project URL: https://github.com/twbs/bootstrap' }
    )

    foreach ($Item in $CopyList) {
        # If Comment exists, prepend it properly depending on file type
        if ($Item.Comment) {
            $fileContent = Get-Content -Raw -Path $Item.From
            $newContent = ($Item.Comment + "`n`n" + $fileContent).Trim()
            if (Test-Path -Path $Item.To) {
                $fileOriginalContent = Get-Content -Raw -Path $Item.To
                if ( $newContent -ne ($fileOriginalContent -replace "`r`n", "`n") ) {
                    $newContent | Out-File -FilePath $Item.To -Encoding utf8 -Force -NoNewline
                }
            }
            else {
                $newContent | Out-File -FilePath $Item.To -Encoding utf8 -Force -NoNewline
            }
        }
        else {
            New-Item -ItemType Directory -Force -Path $Item.To | Out-Null
            Copy-Item -Force -Path $Item.From -Destination $Item.To | Out-Null
        }
    }

    Write-Output "All third-party files copied to $Target"
}

<#
# Packaging
#>

#Synopsis: Create the Deliverable folder
Add-BuildTask DeliverableFolder {
    $path = './deliverable'
    if (Test-Path $path) {
        Remove-Item -Path $path -Recurse -Force | Out-Null
    }

    # create the deliverable dir
    New-Item -Path $path -ItemType Directory -Force | Out-Null
}

# Synopsis: Creates a Zip of the Module
Add-BuildTask Compress PackageFolder, StampVersion, DeliverableFolder, {
    $path = './deliverable'
    if (Test-Path $path) {
        Remove-Item -Path $path -Recurse -Force | Out-Null
    }
    # create the pkg dir
    New-Item -Path $path -ItemType Directory -Force | Out-Null
    Compress-Archive -Path './pkg/*' -DestinationPath "$path/$Version-Binaries.zip"
}, PrintChecksum

# Synopsis: Creates a Chocolately package of the Module
Add-BuildTask ChocoPack -If (Test-PodeBuildIsWindows) ChocoDeps, PackageFolder, StampVersion, DeliverableFolder, {
    exec { choco pack ./packers/choco/pode.nuspec }
    Move-Item -Path "pode.$Version.nupkg" -Destination './deliverable'
}

# Synopsis: Create docker tags
Add-BuildTask DockerPack PackageFolder, StampVersion, {
    # check if github and windows, and output warning
    if ((Test-PodeBuildIsGitHub) -and (Test-PodeBuildIsWindows)) {
        Write-Warning 'Docker images are not built on GitHub Windows runners, and Docker is in Windows container only mode. Exiting task.'
        return
    }

    try {
        # Try to get the Docker version to check if Docker is installed
        docker --version
    }
    catch {
        # If Docker is not available, exit the task
        Write-Warning 'Docker is not installed or not available in the PATH. Exiting task.'
        return
    }

    Invoke-PodeBuildDockerBuild -Tag $Version -File './Dockerfile'
    Invoke-PodeBuildDockerBuild -Tag 'latest' -File './Dockerfile'
    Invoke-PodeBuildDockerBuild -Tag "$Version-alpine" -File './alpine.dockerfile'
    Invoke-PodeBuildDockerBuild -Tag 'latest-alpine' -File './alpine.dockerfile'

    if (!(Test-PodeBuildIsGitHub)) {
        Invoke-PodeBuildDockerBuild -Tag "$Version-arm32" -File './arm32.dockerfile'
        Invoke-PodeBuildDockerBuild -Tag 'latest-arm32' -File './arm32.dockerfile'
    }
    else {
        Write-Warning 'Docker images for ARM32 are not built on GitHub runners due to having the wrong OS architecture. Skipping.'
    }
}

# Synopsis: Package up the Module
Add-BuildTask Pack Compress, ChocoPack, DockerPack

# Synopsis: Package up the Module into a /pkg folder
Add-BuildTask PackageFolder Build, {
    $path = './pkg'
    if (Test-Path $path) {
        Remove-Item -Path $path -Recurse -Force | Out-Null
    }

    # create the pkg dir
    New-Item -Path $path -ItemType Directory -Force | Out-Null

    # which source folders do we need? create them and copy their contents
    $folders = @('Private', 'Public', 'Misc', 'Libs', 'Locales')
    $folders | ForEach-Object {
        New-Item -ItemType Directory -Path (Join-Path $path $_) -Force | Out-Null
        Copy-Item -Path "./src/$($_)/*" -Destination (Join-Path $path $_) -Force -Recurse | Out-Null
    }

    # which route folders to we need? create them and copy their contents
    $folders = @('licenses')
    $folders | ForEach-Object {
        New-Item -ItemType Directory -Path (Join-Path $path $_) -Force | Out-Null
        Copy-Item -Path "./$($_)/*" -Destination (Join-Path $path $_) -Force -Recurse | Out-Null
    }

    # copy general files
    $files = @('src/Pode.psm1', 'src/Pode.psd1', 'src/Pode.Internal.psm1', 'src/Pode.Internal.psd1', 'LICENSE.txt')
    $files | ForEach-Object {
        Copy-Item -Path "./$($_)" -Destination $path -Force | Out-Null
    }
}


<#
# Testing
#>

# Synopsis: Run the tests
Add-BuildTask TestNoBuild TestDeps, {
    $p = (Get-Command Invoke-Pester)
    if ($null -eq $p -or $p.Version -ine $Versions.Pester) {
        Remove-Module Pester -Force -ErrorAction Ignore
        Import-Module Pester -Force -RequiredVersion $Versions.Pester
    }

    # for windows, output current netsh excluded ports
    if (Test-PodeBuildIsWindows) {
        netsh int ipv4 show excludedportrange protocol=tcp | Out-Default
    }
    if ($UICulture -ne ([System.Threading.Thread]::CurrentThread.CurrentUICulture) ) {
        $originalUICulture = [System.Threading.Thread]::CurrentThread.CurrentUICulture
        Write-Output "Original UICulture is $originalUICulture"
        Write-Output "Set UICulture to $UICulture"
        # set new UICulture
        [System.Threading.Thread]::CurrentThread.CurrentUICulture = $UICulture
    }
    $Script:TestResultFile = "$($pwd)/TestResults.xml"

    # get default from static property
    $configuration = [PesterConfiguration]::Default
    $configuration.run.path = @('./tests/unit', './tests/integration')
    $configuration.run.PassThru = $true
    $configuration.Output.Verbosity = $PesterVerbosity
    $configuration.TestResult.OutputPath = $Script:TestResultFile
    $configuration.TestResult.OutputFormat = 'NUnitXml'
    $configuration.TestResult.Enabled = $true

    # if run code coverage if enabled
    if (Test-PodeBuildCanCodeCoverage) {
        $srcFiles = (Get-ChildItem "$($pwd)/src/*.ps1" -Recurse -Force).FullName
        $configuration.CodeCoverage.Enabled = $true
        $configuration.CodeCoverage.Path = $srcFiles
        $Script:TestStatus = Invoke-Pester -Configuration $configuration
    }
    else {
        $Script:TestStatus = Invoke-Pester -Configuration $configuration
    }
    if ($originalUICulture) {
        Write-Output "Restore UICulture to $originalUICulture"
        # restore original UICulture
        [System.Threading.Thread]::CurrentThread.CurrentUICulture = $originalUICulture
    }
}, PushCodeCoverage, CheckFailedTests

# Synopsis: Run tests after a build
Add-BuildTask Test Build, TestNoBuild

# Synopsis: Check if any of the tests failed
Add-BuildTask CheckFailedTests {
    if ($TestStatus.FailedCount -gt 0) {
        throw "$($TestStatus.FailedCount) tests failed"
    }
}

# Synopsis: If AppVeyor or GitHub, push code coverage stats
Add-BuildTask PushCodeCoverage -If (Test-PodeBuildCanCodeCoverage) {
    try {
        $service = Get-PodeBuildService
        $branch = Get-PodeBuildBranch

        Write-Host "Pushing coverage for $($branch) from $($service)"
        $coverage = New-CoverallsReport -Coverage $Script:TestStatus.CodeCoverage -ServiceName $service -BranchName $branch
        Publish-CoverallsReport -Report $coverage -ApiToken $env:PODE_COVERALLS_TOKEN
    }
    catch {
        $_.Exception | Out-Default
    }
}


<#
# Docs
#>

# Synopsis: Run the documentation locally
Add-BuildTask Docs DocsDeps, DocsHelpBuild, {
    mkdocs serve --open
}

# Synopsis: Build the function help documentation
Add-BuildTask DocsHelpBuild IndexSamples, DocsDeps, Build, {
    # import the local module
    Remove-Module Pode -Force -ErrorAction Ignore | Out-Null
    Import-Module ./src/Pode.psm1 -Force | Out-Null

    # build the function docs
    $path = './docs/Functions'
    $map = @{}

    (Get-Module Pode).ExportedFunctions.Keys | ForEach-Object {
        $type = [System.IO.Path]::GetFileNameWithoutExtension((Split-Path -Leaf -Path (Get-Command $_ -Module Pode).ScriptBlock.File))
        New-MarkdownHelp -Command $_ -OutputFolder (Join-Path $path $type) -Force -Metadata @{ PodeType = $type } -AlphabeticParamsOrder | Out-Null
        $map[$_] = $type
    }

    # update docs to bind links to unlinked functions
    $path = Join-Path $pwd 'docs'
    Get-ChildItem -Path $path -Recurse -Filter '*.md' | ForEach-Object {
        $depth = ($_.FullName.Replace($path, [string]::Empty).trim('\/') -split '[\\/]').Length
        $updated = $false

        $content = (Get-Content -Path $_.FullName | ForEach-Object {
                $line = $_

                while ($line -imatch '\[`(?<name>[a-z]+\-pode[a-z]+)`\](?<char>([^(] | $))') {
                    $updated = $true
                    $name = $Matches['name']
                    $char = $Matches['char']
                    $line = ($line -ireplace "\[``$($name)``\]([^(]|$)", "[``$($name)``]($('../' * $depth)Functions/$($map[$name])/$($name))$($char)")
                }

                $line
            })

        if ($updated) {
            $content | Out-File -FilePath $_.FullName -Force -Encoding ascii
        }
    }

    # remove the module
    Remove-Module Pode -Force -ErrorAction Ignore | Out-Null
}

# Synopsis: Build the documentation
Add-BuildTask DocsBuild DocsDeps, DocsHelpBuild, {
    mkdocs build --quiet
}


<#
# Clean-up
#>

# Synopsis: Clean the build environment
Add-BuildTask Clean  CleanPkg, CleanDeliverable, CleanLibs, CleanListener, CleanDocs, CleanYarn

# Synopsis: Clean the Deliverable folder
Add-BuildTask CleanDeliverable {
    $path = './deliverable'
    if (Test-Path -Path $path -PathType Container) {
        Write-Host 'Removing ./deliverable folder'
        Remove-Item -Path $path -Recurse -Force | Out-Null
    }
    Write-Host "Cleanup $path done"
}

# Synopsis: Clean the pkg directory
Add-BuildTask CleanPkg {
    $path = './pkg'
    if ((Test-Path -Path $path -PathType Container )) {
        Write-Host 'Removing ./pkg folder'
        Remove-Item -Path $path -Recurse -Force | Out-Null
    }

    if ((Test-Path -Path .\packers\choco\tools\ChocolateyInstall.ps1 -PathType Leaf )) {
        Write-Host 'Removing .\packers\choco\tools\ChocolateyInstall.ps1'
        Remove-Item -Path .\packers\choco\tools\ChocolateyInstall.ps1
    }

    if ((Test-Path -Path .\packers\choco\pode.nuspec -PathType Leaf )) {
        Write-Host 'Removing .\packers\choco\pode.nuspec'
        Remove-Item -Path .\packers\choco\pode.nuspec
    }

    Write-Host "Cleanup $path done"
}

# Synopsis: Clean the libs folder
Add-BuildTask CleanLibs {
    $path = './src/Libs'
    if (Test-Path -Path $path -PathType Container) {
        Write-Host "Removing $path  contents"
        Remove-Item -Path $path -Recurse -Force | Out-Null
    }

    Write-Host "Cleanup $path done"
}

# Synopsis: Clean the Listener folder
Add-BuildTask CleanListener {
    $path = './src/Listener/bin'
    if (Test-Path -Path $path -PathType Container) {
        Write-Host "Removing $path contents"
        Remove-Item -Path $path -Recurse -Force | Out-Null
    }

    Write-Host "Cleanup $path done"
}

Add-BuildTask CleanDocs {
    $path = './docs/Getting-Started/Samples.md'
    if (Test-Path -Path $path -PathType Leaf) {
        Write-Host "Removing $path"
        Remove-Item -Path $path -Force | Out-Null
    }
}

Add-BuildTask CleanYarn {
    $path = Join-Path -Path $PSScriptRoot -ChildPath 'pode_modules'
    if (Test-Path -Path $path -PathType Container) {
        Write-Host "Removing $path"
        Remove-Item -Path $path -Recurse -Force | Out-Null
    }
    $path = Join-Path -Path $PSScriptRoot -ChildPath '/src/Misc/libs'
    if (Test-Path -Path $path -PathType Container) {
        Write-Host "Removing $path"
        Remove-Item -Path $path -Recurse -Force | Out-Null
    }
}
<#
# Local module management
#>

# Synopsis: Install Pode Module locally
Add-BuildTask Install-Module -If ($Version) Pack, {
    $PSPaths = Split-PodeBuildPwshPath

    $dest = Join-Path -Path $PSPaths[0] -ChildPath 'Pode' -AdditionalChildPath "$Version"
    if (Test-Path $dest) {
        Remove-Item -Path $dest -Recurse -Force | Out-Null
    }

    # create the dest dir
    New-Item -Path $dest -ItemType Directory -Force | Out-Null
    $path = './pkg'

    # copy over folders
    $folders = @('Private', 'Public', 'Misc', 'Libs', 'licenses', 'Locales')
    $folders | ForEach-Object {
        Copy-Item -Path (Join-Path -Path $path -ChildPath $_) -Destination $dest -Force -Recurse | Out-Null
    }

    # copy over general files
    $files = @('Pode.psm1', 'Pode.psd1', 'Pode.Internal.psm1', 'Pode.Internal.psd1', 'LICENSE.txt')
    $files | ForEach-Object {
        Copy-Item -Path (Join-Path -Path $path -ChildPath $_) -Destination $dest -Force | Out-Null
    }

    Write-Host "Deployed to $dest"
}

# Synopsis: Remove the Pode Module from the local registry
Add-BuildTask Remove-Module {
    if (!$Version) {
        throw 'Parameter -Version is required'
    }

    $PSPaths = Split-PodeBuildPwshPath

    $dest = Join-Path -Path $PSPaths[0] -ChildPath 'Pode' -AdditionalChildPath "$Version"
    if (!(Test-Path $dest)) {
        Write-Warning "Directory $dest doesn't exist"
    }

    Write-Host "Deleting module from $dest"
    Remove-Item -Path $dest -Recurse -Force | Out-Null
}


<#
# PowerShell setup
#>

# Synopsis: Setup the PowerShell environment
Add-BuildTask SetupPowerShell {
    # code for this step is altered versions of the code found here:
    # - https://github.com/bjompen/UpdatePWSHAction/blob/main/UpgradePwsh.ps1
    # - https://raw.githubusercontent.com/PowerShell/PowerShell/master/tools/install-powershell.ps1

    # fail if no version supplied
    if ([string]::IsNullOrWhiteSpace($PowerShellVersion)) {
        throw 'No PowerShell version supplied to set up'
    }

    # is the version valid?
    $tags = @('preview', 'lts', 'daily', 'stable')
    if (($PowerShellVersion -inotin $tags) -and ($PowerShellVersion -inotmatch '^\d+\.\d+\.\d+(-\w+(\.\d+)?)?$')) {
        throw "Invalid PowerShell version supplied: $($PowerShellVersion)"
    }

    # tag version or literal version?
    $isTagVersion = $PowerShellVersion -iin $tags
    if ($isTagVersion) {
        Write-Host "Release tag: $($PowerShellVersion)"
        $PowerShellVersion = Convert-PodeBuildOSPwshTagToVersion
    }
    Write-Host "Release version: $($PowerShellVersion)"

    # base/prefix versions
    $atoms = $PowerShellVersion -split '\-'
    $baseVersion = $atoms[0]

    # do nothing if the current version is the version we're trying to set up
    $currentVersion = Get-PodeBuildCurrentPwshVersion
    Write-Host "Current PowerShell version: $($currentVersion)"

    if ($baseVersion -ieq $currentVersion) {
        Write-Host "PowerShell version $($PowerShellVersion) is already installed"
        return
    }

    # build the package name
    $arch = Get-PodeBuildOSPwshArchitecture
    $os = Get-PodeBuildOSPwshName

    $packageName = (@{
            win   = "PowerShell-$($PowerShellVersion)-$($os)-$($arch).zip"
            linux = "powershell-$($PowerShellVersion)-$($os)-$($arch).tar.gz"
            osx   = "powershell-$($PowerShellVersion)-$($os)-$($arch).tar.gz"
        })[$os]

    # build the URL
    $urls = @{
        Old = "https://pscoretestdata.blob.core.windows.net/v$($PowerShellVersion -replace '\.', '-')/$($packageName)"
        New = "https://powershellinfraartifacts-gkhedzdeaghdezhr.z01.azurefd.net/install/v$($PowerShellVersion)/$($packageName)"
    }

    # download the package to a temp location
    $outputFile = Join-Path -Path ([System.IO.Path]::GetTempPath()) -ChildPath $packageName
    $downloadParams = @{
        Uri         = $urls.New
        OutFile     = $outputFile
        ErrorAction = 'Stop'
    }

    Write-Host "Output file: $($outputFile)"

    # retry the download 6 times, with a sleep of 10s between each attempt, and altering between old and new URLs
    $counter = 0
    $success = $false

    do {
        try {
            $counter++
            Write-Host "Attempt $($counter) of 6"

            # use new URL for odd attempts, and old URL for even attempts
            if ($counter % 2 -eq 0) {
                $downloadParams.Uri = $urls.Old
            }
            else {
                $downloadParams.Uri = $urls.New
            }

            # download the package
            Write-Host "Attempting download of $($packageName) from $($downloadParams.Uri)"
            Invoke-WebRequest @downloadParams

            $success = $true
            Write-Host "Downloaded $($packageName) successfully"
        }
        catch {
            $success = $false
            if ($counter -ge 6) {
                throw "Failed to download PowerShell package after 6 attempts. Error: $($_.Exception.Message)"
            }

            Start-Sleep -Seconds 5
        }
    } while (!$success)

    # create target folder for package
    $targetFolder = Join-Path -Path (Resolve-Path ~).Path -ChildPath ($packageName -ireplace '\.tar$')
    if (!(Test-Path $targetFolder)) {
        $null = New-Item -Path $targetFolder -ItemType Directory -Force
    }

    # extract the package
    switch ($os) {
        'win' {
            Expand-Archive -Path $outputFile -DestinationPath $targetFolder -Force
        }

        { $_ -iin 'linux', 'osx' } {
            $null = tar -xzf $outputFile -C $targetFolder
        }
    }

    # install the package
    Write-Host "Installing PowerShell $($PowerShellVersion) to $($targetFolder)"
    if (Test-PodeBuildOSWindows) {
        Install-PodeBuildPwshWindows -Target $targetFolder
    }
    else {
        Install-PodeBuildPwshUnix -Target $targetFolder
    }
}


<#
# Release Notes
#>

# Synopsis: Build the Release Notes
Add-BuildTask ReleaseNotes {
    if ([string]::IsNullOrWhiteSpace($ReleaseNoteVersion)) {
        Write-Host 'Please provide a ReleaseNoteVersion' -ForegroundColor Red
        return
    }

    # get the PRs for the ReleaseNoteVersion
    $prs = gh search prs --milestone $ReleaseNoteVersion --repo badgerati/pode --merged --limit 200 --json 'number,title,labels,author' | ConvertFrom-Json

    # group PRs into categories, filtering out some internal PRs
    $categories = [ordered]@{
        Features      = @()
        Enhancements  = @()
        Bugs          = @()
        Documentation = @()
    }

    $dependabot = @{}

    foreach ($pr in $prs) {
        $labels = @($pr.labels.name)

        # skip PRs with certain labels
        if ($labels -icontains 'superseded' -or
            $labels -icontains 'new-release' -or
            $labels -icontains 'internal-code :hammer:' -or
            $labels -icontains 'exclude-from-release-notes') {
            continue
        }

        # filter out labels that are not relevant
        $label = @(foreach ($label in $labels) {
                if ($label -imatch '^(story|priority)') {
                    continue
                }

                if ($label -inotmatch '\s\:') {
                    continue
                }

                ($label -split ' ', 2)[0]
                break
            })[0]

        if ([string]::IsNullOrWhiteSpace($label)) {
            $label = 'misc'
        }

        switch ($label.ToLowerInvariant()) {
            'feature' { $label = 'Features' }
            'enhancement' { $label = 'Enhancements' }
            'bug' { $label = 'Bugs' }
        }

        if (!$categories.Contains($label)) {
            $categories[$label] = @()
        }

        if ($pr.author.login -ilike '*dependabot*') {
            if ($pr.title -imatch 'Bump (?<name>\S+) from (?<from>[0-9\.]+) to (?<to>[0-9\.]+)') {
                if (!$dependabot.ContainsKey($Matches['name'])) {
                    $dependabot[$Matches['name']] = @{
                        Name   = $Matches['name']
                        Number = $pr.number
                        From   = [version]$Matches['from']
                        To     = [version]$Matches['to']
                    }
                }
                else {
                    $item = $dependabot[$Matches['name']]
                    if ([int]$pr.number -gt [int]$item.Number) {
                        $item.Number = $pr.number
                    }
                    if ([version]$Matches['from'] -lt $item.From) {
                        $item.From = [version]$Matches['from']
                    }
                    if ([version]$Matches['to'] -gt $item.To) {
                        $item.To = [version]$Matches['to']
                    }
                }

                continue
            }
        }

        $titles = @($pr.title).Trim()
        if ($pr.title.Contains(';')) {
            $titles = ($pr.title -split ';').Trim()
        }

        $author = $null
        if (($pr.author.login -ine 'badgerati') -and ($pr.author.login -inotlike '*dependabot*')) {
            $author = $pr.author.login
        }

        foreach ($title in $titles) {
            $str = "* #$($pr.number): $($title -replace '`', "'")"
            if (![string]::IsNullOrWhiteSpace($author)) {
                $str += " (thanks @$($author)!)"
            }

            if ($str -imatch '\s+(docs|documentation)\s+') {
                $categories['Documentation'] += $str
            }
            else {
                $categories[$label] += $str
            }
        }
    }

    # add dependabot aggregated PRs
    if ($dependabot.Count -gt 0) {
        $label = 'Packaging'
        if (!$categories.Contains($label)) {
            $categories[$label] = @()
        }

        foreach ($dep in $dependabot.Values) {
            $categories[$label] += "* #$($dep.Number): Bump $($dep.Name) from $($dep.From) to $($dep.To)"
        }
    }

    # output the release notes
    Write-Host "# v$($ReleaseNoteVersion)`n"

    $culture = (Get-Culture).TextInfo
    foreach ($category in $categories.Keys) {
        if ($categories[$category].Length -eq 0) {
            continue
        }

        Write-Host "### $($culture.ToTitleCase($category))"
        $categories[$category] | Sort-Object | ForEach-Object { Write-Host $_ }
        Write-Host ''
    }
}
<<<<<<< HEAD


# Sort the language file contents and remove any duplicate entries.
Add-BuildTask Sort-LanguageFiles {
    Group-LanguageResource
}

# Adds a build task to automatically merge conflicting language files.
# This task identifies unresolved merge conflicts in the 'src/Locales/' directory and attempts to resolve them by:
# 1. Detecting files with merge conflicts using `git diff --name-only --diff-filter=U`.
# 2. Removing Git conflict markers (`<<<<<<< HEAD`, `=======`, and `>>>>>>> pr-<number>`),
#    dynamically detecting the PR number from the conflict markers.
# 3. Running `Group-LanguageResource` to ensure language resources are correctly formatted.
# 4. Staging the resolved files (`git add ./src/Locales/*`).
# 5. Printing status messages for visibility during execution.
Add-BuildTask AutoMerge-LanguageFiles {
    Write-Output 'Attempting auto-merge for language files...'

    # Identify files with unresolved merge conflicts in 'src/Locales/'.
    git diff --name-only --diff-filter=U ./src/Locales/ | ForEach-Object {
        $content = Get-Content $_ -Raw
        if ($content -match '>>>>>>> pr-(\d+)') {
            # Remove Git conflict markers, dynamically resolving PR numbers
            $content -replace '<<<<<<< HEAD', '' -replace '=======', '' -replace ">>>>>>> pr-$($matches[1])", '' | Set-Content $_
        }
    }

    # Ensure language resources are formatted and grouped correctly.
    Group-LanguageResource

    # Stage the resolved files.
    git add ./src/Locales/*

    Write-Output 'Language files auto-merged.'
}



# Adds or refreshes the file-level header and footer using Pode's standard formatting.
Add-BuildTask Refresh-HeaderFooter {
    $baseDirs = '.\src\Public', '.\src\Private'

    foreach ($dir in $baseDirs) {
        $isPrivate = $dir -like '*\Private'

        foreach ($file in Get-ChildItem -Path $dir -Recurse -Filter *.ps1) {
            $path = $file.FullName
            $original = Get-Content -Raw -Path $path

            #
            #  ———  CLEAN UP ANY PREVIOUSLY‑INJECTED HEADER & FOOTER ———
            #

            # Remove an existing Pode file header block (from start-of-file through its closing #>)
            $cleaned = $original -replace '(?ms)^<#\r?\n\s*File:[\s\S]*?#>\s*(?:\r?\n)*', ''
            # Strip old footer (use $cleaned, not $original!)
            $cleaned = $cleaned -replace '(?ms)#[-]{42}\r?\n# End of [\s\S]*$', ''

            # Now split on lines and work off $cleaned
            $lines = $cleaned -split "`n"
            $new = ''

            #—— 1) Gather function names ——
            $functions = @()
            foreach ($ln in $lines) {
                if ($ln -match '^\s*function\s+([a-zA-Z0-9\-_]+)\s*{') {
                    $functions += $Matches[1]
                }
            }

            # — Determine repo root & relative path
            $repoRoot = (& git rev-parse --show-toplevel).Trim()
            $relativePath = $path.Substring($repoRoot.Length + 1).Replace('\', '/')

            # — Query Git for creation & last‐modified info
            #   (uses ISO short dates; adjust --date= if you need time-of-day)
            $gitCreated = (& git log --reverse --format="%ad" --date=short -- $relativePath |
                    Select-Object -First 1)
            if (-not $gitCreated) { $gitCreated = '(untracked)' }

            $gitModified = (& git log -1 --format="%ad" --date=short -- $relativePath) `
                -replace '^$', '(untracked)'
            $lastAuthor = (& git log -1 --format="%an" -- $relativePath) `
                -replace '^$', '—'
            $lastSha = (& git log -1 --format="%h"  -- $relativePath) `
                -replace '^$', '—'


            #—— 2) Build top-of-file header ——
            $headerLines = @(
                '<#'
                "    File:      $relativePath"
                ''
                "    Created:   $gitCreated"
                "    Modified:  $gitModified by $lastAuthor (commit $lastSha)"
            )


            if ($functions.Count) {
                $headerLines += @(
                    ''
                    '    Functions:'
                )
                foreach ($fn in $functions) {
                    $headerLines += "        $fn"
                }
            }
            # Standard Notes section (applies to all)
            $headerLines += @(
                ''
                '    Notes:'
                '        This file is part of the Pode server framework.'
                '        https://github.com/Badgerati/Pode'
                ''
                '    License:'
                '        MIT License - See LICENSE file in the project root for full license information.'
            )
            if ($isPrivate) {
                $headerLines += @(
                    ''
                    '    WARNING: This file may contain internal implementation details.'
                    '    Use at your own risk.'
                )
            }
            $headerLines += @(
                '#>'    # single blank line before code starts
                ''      # first blank line
                ''      # second blank line
            )
            $new += ($headerLines -join "`n")

            $new += $cleaned.TrimEnd()
            #  ——— APPEND A SINGLE FOOTER BLOCK ———
            $new += "`n`n#------------------------------------------`n"
            $new += "# End of $relativePath`n"
            $new += '#------------------------------------------'


            #—— 6) Write if changed ——
            if ($new -and $new -ne $original) {
                Set-Content -Path $path -Value $new
            }
        }
    }
}


# Automatically formats the headers of all functions to match Pode's formatting conventions.
Add-BuildTask Format-FunctionHeaders {
    $baseDirs = '.\src\Public', '.\src\Private'

    foreach ($dir in $baseDirs) {
        $isPrivate = $dir -like '*\Private'

        foreach ($file in Get-ChildItem -Path $dir -Recurse -Filter *.ps1) {
            $path = $file.FullName
            $original = Get-Content -Raw -Path $path

            # ——— Extract and preserve the file header (up through the closing #> plus the two blank lines) ———
            $headerPattern = '(?ms)^(<#\r?\n\s*File:[\s\S]*?#>\s*\r?\n\r?\n)'
            $m = [regex]::Match($original, $headerPattern)
            if ($m.Success) {
                $fileHeader = $m.Value
                $body = $original.Substring($m.Length)
            }
            else {
                $fileHeader = ''
                $body = $original
            }

            # Now split on lines and work off $cleaned
            $lines = $body -split "`n"
            # start your new content with the preserved header
            $new = $fileHeader

            #—— 3) Re‑format any existing help blocks ——
            $insideHelp = $false
            $sections = @()
            foreach ($line in $lines) {
                switch -Regex ($line) {
                    '^\s*<#\s*$' {
                        $insideHelp = $true
                        $sections = @()
                        continue
                    }
                    '^\s*#>\s*$' {
                        # inject default .NOTES on private
                        if ($isPrivate -and -not ($sections.Where({ $_.Header -match '^\.(NOTES)\b' }).Count)) {
                            $sections += [pscustomobject]@{
                                Header = '.NOTES'
                                Lines  = @('This is an internal function and may change in future releases of Pode.')
                            }
                        }
                        # rebuild help block
                        $new += '<#' + "`n"
                        foreach ($sec in $sections) {
                            $new += "$($sec.Header)`n"
                            foreach ($content in $sec.Lines) {
                                if ($content.Trim() -eq '') {
                                    $new += "`n"
                                }
                                else {
                                    if ($sec.Header -match '^\.EXAMPLE\b') {
                                        if ($content -match '^[ ]{4}') {
                                            $new += "$content`n"
                                        }
                                        else {
                                            $new += "    $content`n"
                                        }
                                    }
                                    else {
                                        $new += "    $($content.Trim())`n"
                                    }
                                }
                            }
                        }
                        $new += '#>' + "`n"
                        $insideHelp = $false
                        continue
                    }
                    default {
                        if ($insideHelp) {
                            if ($line -match '^\s*(\.(SYNOPSIS|DESCRIPTION|PARAMETER|EXAMPLE|OUTPUTS|NOTES)\b.*)') {
                                $sections += [pscustomobject]@{
                                    Header = $Matches[1].Trim()
                                    Lines  = @()
                                }
                            }
                            elseif ($sections) {
                                $sections[-1].Lines += $line
                            }
                            continue
                        }
                        $new += $line + "`n"
                    }
                }
            }

            #  BEFORE APPENDING FOOTER: trim any trailing blank lines/spaces
            $new = $new.TrimEnd("`r", "`n", ' ')


            #—— 5) Normalize blank lines ——
            # a) After '#>' collapse any run of blank lines down to exactly one real newline
            $new = $new -replace '(?m)(#>\r?\n)(?:[ \t]*\r?\n)+(?=\s*function\b)', '$1'
            # b) Between a closing '}' and the next '<#', enforce exactly two real newlines
            $new = $new -replace '(?m)(\})\r?\n(?:[ \t]*\r?\n)+<#', "`$1`n`n`n<#"

            #—— 6) Write if changed ——
            if ($new -and $new -ne $original) {
                Set-Content -Path $path -Value $new
            }
        }
    }
}

#------------------------------------------
# End of pode.build.ps1
#------------------------------------------
=======
>>>>>>> 7350c33d
<|MERGE_RESOLUTION|>--- conflicted
+++ resolved
@@ -2040,7 +2040,6 @@
         Write-Host ''
     }
 }
-<<<<<<< HEAD
 
 
 # Sort the language file contents and remove any duplicate entries.
@@ -2299,6 +2298,4 @@
 
 #------------------------------------------
 # End of pode.build.ps1
-#------------------------------------------
-=======
->>>>>>> 7350c33d
+#------------------------------------------