--- conflicted
+++ resolved
@@ -517,11 +517,8 @@
 
   Waits up to 45 seconds for the web server at "http://127.0.0.1:5000" to respond.
 
-<<<<<<< HEAD
 .NOTES
   This function ensures that the web server is fully responding, not just that the port is open.
-=======
->>>>>>> a7084a0d
 #>
 function Wait-ForWebServer {
   [CmdletBinding(DefaultParameterSetName = 'localhost')]
