[Diagnostics.CodeAnalysis.SuppressMessageAttribute('PSAvoidUsingWriteHost', '')]
param()
<#
.SYNOPSIS
	Ensures the Pode assembly is loaded into the current session.

.DESCRIPTION
	This function checks if the Pode assembly is already loaded into the current PowerShell session.
	If not, it determines the appropriate .NET runtime version and attempts to load the Pode.dll
	from the most compatible directory. If no specific version is found, it defaults to netstandard2.0.

.PARAMETER SrcPath
	The base path where the Pode library (Libs folder) is located.

.EXAMPLE
	Import-PodeAssembly -SrcPath 'C:\Projects\MyApp'
	Ensures that Pode.dll is loaded from the appropriate .NET folder.

.NOTES
	Ensure that the Pode library path is correctly structured with folders named
	`netstandard2.0`, `net6.0`, etc., inside the `Libs` folder.
#>
function Import-PodeAssembly {
    param (
        [Parameter(Mandatory = $true)]
        [string]$SrcPath
    )

    # Check if Pode is already loaded
    if (!([AppDomain]::CurrentDomain.GetAssemblies() | Where-Object { $_.GetName().Name -eq 'Pode' })) {
        # Fetch the .NET runtime version
        $version = [System.Environment]::Version.Major
        $libsPath = Join-Path -Path $SrcPath -ChildPath 'Libs'

        # Filter .NET DLL folders based on version and get the latest one
        $netFolder = if (![string]::IsNullOrWhiteSpace($version)) {
            Get-ChildItem -Path $libsPath -Directory -Force |
                Where-Object { $_.Name -imatch "net[1-$($version)]" } |
                Sort-Object -Property Name -Descending |
                Select-Object -First 1 -ExpandProperty FullName
        }

        # Use netstandard2.0 if no folder found
        if ([string]::IsNullOrWhiteSpace($netFolder)) {
            $netFolder = Join-Path -Path $libsPath -ChildPath 'netstandard2.0'
        }

        # Append Pode.dll and mount
        Add-Type -LiteralPath (Join-Path -Path $netFolder -ChildPath 'Pode.dll') -ErrorAction Stop
    }
}


<#
.SYNOPSIS
  Compares two strings while normalizing line endings.
<<<<<<< HEAD

.DESCRIPTION
  This function trims both input strings and replaces all variations of line endings (`CRLF`, `LF`, `CR`) with a normalized `LF` (`\n`).
  It then compares the normalized strings for equality.

.PARAMETER InputString1
  The first string to compare.

.PARAMETER InputString2
  The second string to compare.

.OUTPUTS
  [bool]
  Returns `$true` if both strings are equal after normalization; otherwise, returns `$false`.

.EXAMPLE
  Compare-StringRnLn -InputString1 "Hello`r`nWorld" -InputString2 "Hello`nWorld"
  # Returns: $true

.EXAMPLE
  Compare-StringRnLn -InputString1 "Line1`r`nLine2" -InputString2 "Line1`rLine2"
  # Returns: $true

.NOTES
  This function ensures that strings with different line-ending formats are treated as equal if their content is otherwise identical.
#>
function Compare-StringRnLn {
    param (
        [string]$InputString1,
        [string]$InputString2
    )
    return ($InputString1.Trim() -replace "`r`n|`n|`r", "`n") -eq ($InputString2.Trim() -replace "`r`n|`n|`r", "`n")
}

<#
.SYNOPSIS
  Converts a PSCustomObject into an ordered hashtable.

.DESCRIPTION
  This function recursively converts a PSCustomObject, including nested objects and collections, into an ordered hashtable.
  It ensures that all properties are retained while maintaining their original structure.

.PARAMETER InputObject
  The PSCustomObject to be converted into an ordered hashtable.

.OUTPUTS
  [System.Collections.Specialized.OrderedDictionary]
  Returns an ordered hashtable representation of the input PSCustomObject.

.EXAMPLE
  $object = [PSCustomObject]@{ Name = "Pode"; Version = "2.0"; Config = [PSCustomObject]@{ Debug = $true } }
  Convert-PsCustomObjectToOrderedHashtable -InputObject $object
  # Returns: An ordered hashtable representation of $object.

.EXAMPLE
  $object = [PSCustomObject]@{ Users = @([PSCustomObject]@{ Name = "Alice" }, [PSCustomObject]@{ Name = "Bob" }) }
  Convert-PsCustomObjectToOrderedHashtable -InputObject $object
  # Returns: An ordered hashtable where 'Users' is an array of ordered hashtables.

.NOTES
  This function preserves key order and supports recursive conversion of nested objects and collections.
#>
function Convert-PsCustomObjectToOrderedHashtable {
    [CmdletBinding()]
    param (
        [Parameter(Mandatory = $true, ValueFromPipeline = $true)]
        [PSCustomObject]$InputObject
    )
    begin {
        # Define a recursive function within the process block
        function Convert-ObjectRecursively {
            param (
                [Parameter(Mandatory = $true)]
                [System.Object]
                $InputObject
            )

            # Initialize an ordered dictionary
            $orderedHashtable = [ordered]@{}

            # Loop through each property of the PSCustomObject
            foreach ($property in $InputObject.PSObject.Properties) {
                # Check if the property value is a PSCustomObject
                if ($property.Value -is [PSCustomObject]) {
                    # Recursively convert the nested PSCustomObject
                    $orderedHashtable[$property.Name] = Convert-ObjectRecursively -InputObject $property.Value
                }
                elseif ($property.Value -is [System.Collections.IEnumerable] -and -not ($property.Value -is [string])) {
                    # If the value is a collection, check each element
                    $convertedCollection = @()
                    foreach ($item in $property.Value) {
                        if ($item -is [PSCustomObject]) {
                            $convertedCollection += Convert-ObjectRecursively -InputObject $item
                        }
                        else {
                            $convertedCollection += $item
                        }
                    }
                    $orderedHashtable[$property.Name] = $convertedCollection
                }
                else {
                    # Add the property name and value to the ordered hashtable
                    $orderedHashtable[$property.Name] = $property.Value
                }
            }

            # Return the resulting ordered hashtable
            return $orderedHashtable
        }
    }
    process {
        # Call the recursive helper function for each input object
        Convert-ObjectRecursively -InputObject $InputObject
    }
}

<#
.SYNOPSIS
  Compares two hashtables to determine if they are equal.

.DESCRIPTION
  This function recursively compares two hashtables, checking whether they contain the same keys and values.
  It also handles nested hashtables and arrays, ensuring deep comparison of all elements.

.PARAMETER Hashtable1
  The first hashtable to compare.

.PARAMETER Hashtable2
  The second hashtable to compare.

.OUTPUTS
  [bool]
  Returns `$true` if both hashtables are equal, otherwise returns `$false`.

.EXAMPLE
  $hash1 = @{ Name = "Pode"; Version = "2.0"; Config = @{ Debug = $true } }
  $hash2 = @{ Name = "Pode"; Version = "2.0"; Config = @{ Debug = $true } }
  Compare-Hashtable -Hashtable1 $hash1 -Hashtable2 $hash2
  # Returns: $true

.EXAMPLE
  $hash1 = @{ Name = "Pode"; Version = "2.0" }
  $hash2 = @{ Name = "Pode"; Version = "2.1" }
  Compare-Hashtable -Hashtable1 $hash1 -Hashtable2 $hash2
  # Returns: $false

#>
function Compare-Hashtable {
    param (
        [object]$Hashtable1,
        [object]$Hashtable2
    )

    # Function to compare two hashtable values
    function Compare-Value($value1, $value2) {
        # Check if both values are hashtables
        if ((($value1 -is [hashtable] -or $value1 -is [System.Collections.Specialized.OrderedDictionary]) -and
    ($value2 -is [hashtable] -or $value2 -is [System.Collections.Specialized.OrderedDictionary]))) {
            return Compare-Hashtable -Hashtable1 $value1 -Hashtable2 $value2
        }
        # Check if both values are arrays
        elseif (($value1 -is [Object[]]) -and ($value2 -is [Object[]])) {
            if ($value1.Count -ne $value2.Count) {
                return $false
            }
            for ($i = 0; $i -lt $value1.Count; $i++) {
                $found = $false
                for ($j = 0; $j -lt $value2.Count; $j++) {
                    if ( Compare-Value $value1[$i] $value2[$j]) {
                        $found = $true
                    }
                }
                if ($found -eq $false) {
                    return $false
                }
            }
            return $true
        }
        else {
            if ($value1 -is [string] -and $value2 -is [string]) {
                return  Compare-StringRnLn $value1 $value2
            }
            # Check if the values are equal
            return $value1 -eq $value2
        }
    }

    $keys1 = $Hashtable1.Keys
    $keys2 = $Hashtable2.Keys

    # Check if both hashtables have the same keys
    if ($keys1.Count -ne $keys2.Count) {
        return $false
    }

    foreach ($key in $keys1) {
        if (! ($Hashtable2.Keys -contains $key)) {
            return $false
        }

        if ($Hashtable2[$key] -is [hashtable] -or $Hashtable2[$key] -is [System.Collections.Specialized.OrderedDictionary]) {
            if (! (Compare-Hashtable -Hashtable1 $Hashtable1[$key] -Hashtable2 $Hashtable2[$key])) {
                return $false
            }
        }
        elseif (!(Compare-Value $Hashtable1[$key] $Hashtable2[$key])) {
            return $false
        }
    }

    return $true
}


<#
.SYNOPSIS
  Waits for a web server to become available at a specified URI or port.

.DESCRIPTION
  This function continuously checks if a web server is online by sending an HTTP request.
  It retries until the server responds with a 200 status code or a timeout is reached.

.PARAMETER Uri
  The full URI to check (e.g., "http://127.0.0.1:5000"). If not provided, defaults to "http://localhost:$Port".

.PARAMETER Port
  The port on which the web server is expected to be available. If no URI is provided, the function constructs a default URI using "http://localhost:$Port".

.PARAMETER Timeout
  The maximum number of seconds to wait before timing out. Default is 60 seconds.

.PARAMETER Interval
  The number of seconds to wait between retries. Default is 2 seconds.

.OUTPUTS
  Boolean - Returns $true if the server is online, otherwise $false.

.EXAMPLE
  Wait-ForWebServer -Port 8080 -Timeout 30 -Interval 2

  Waits up to 30 seconds for the web server on port 8080 to come online.

.EXAMPLE
  Wait-ForWebServer -Uri "http://127.0.0.1:5000" -Timeout 45

  Waits up to 45 seconds for the web server at "http://127.0.0.1:5000" to respond.

.NOTES
  Author: ChatGPT
  This function ensures that the web server is fully responding, not just that the port is open.
#>
function Wait-ForWebServer {
    [CmdletBinding()]
    [OutputType([bool])]
    param (
        [Parameter(Position = 0)]
        [string]$Uri,

        [Parameter(Position = 1)]
        [int]$Port,

        [Parameter()]
        [int]$Timeout = 60,

        [Parameter()]
        [int]$Interval = 2
    )

    # Determine the final URI: If no URI is provided, use "http://localhost:$Port"
    if (-not $Uri) {
        if ($Port -gt 0) {
            $Uri = "http://localhost:$Port"
        }
        else {
            return $false
        }
    }

    $MaxRetries = [math]::Ceiling($Timeout / $Interval)
    $RetryCount = 0

    while ($RetryCount -lt $MaxRetries) {
        try {
            # Send a request but ignore status codes (any response means the server is online)
            $null = Invoke-WebRequest -Uri $Uri -UseBasicParsing -TimeoutSec 3
             Write-Host "Webserver is online at $Uri"
            return $true
        }
        catch {
            if ($_.Exception.Response -and $_.Exception.Response.StatusCode -eq 404) {
                return $true
            }
            else {
                Write-Host "Waiting for webserver to come online at $Uri... (Attempt $($RetryCount+1)/$MaxRetries)"
            }
        }

        Start-Sleep -Seconds $Interval
        $RetryCount++
    }

    return $false
}




function Compare-Hashtable {
    param (
        [object]$Hashtable1,
        [object]$Hashtable2
    )

    # Function to compare two hashtable values
    function Compare-Value($value1, $value2) {
        # Check if both values are hashtables
        if ((($value1 -is [hashtable] -or $value1 -is [System.Collections.Specialized.OrderedDictionary]) -and
    ($value2 -is [hashtable] -or $value2 -is [System.Collections.Specialized.OrderedDictionary]))) {
            return Compare-Hashtable -Hashtable1 $value1 -Hashtable2 $value2
        }
        # Check if both values are arrays
        elseif (($value1 -is [Object[]]) -and ($value2 -is [Object[]])) {
            if ($value1.Count -ne $value2.Count) {
                return $false
            }
            for ($i = 0; $i -lt $value1.Count; $i++) {
                $found = $false
                for ($j = 0; $j -lt $value2.Count; $j++) {
                    if ( Compare-Value $value1[$i] $value2[$j]) {
                        $found = $true
                    }
                }
                if ($found -eq $false) {
                    return $false
                }
            }
            return $true
        }
        else {
            if ($value1 -is [string] -and $value2 -is [string]) {
                return  Compare-StringRnLn $value1 $value2
            }
            # Check if the values are equal
            return $value1 -eq $value2
        }
    }

    $keys1 = $Hashtable1.Keys
    $keys2 = $Hashtable2.Keys

    # Check if both hashtables have the same keys
    if ($keys1.Count -ne $keys2.Count) {
        return $false
    }

    foreach ($key in $keys1) {
        if (! ($Hashtable2.Keys -contains $key)) {
            return $false
        }

        if ($Hashtable2[$key] -is [hashtable] -or $Hashtable2[$key] -is [System.Collections.Specialized.OrderedDictionary]) {
            if (! (Compare-Hashtable -Hashtable1 $Hashtable1[$key] -Hashtable2 $Hashtable2[$key])) {
                return $false
            }
        }
        elseif (!(Compare-Value $Hashtable1[$key] $Hashtable2[$key])) {
            return $false
        }
    }

    return $true
}


function Compare-StringRnLn {
    param (
        [string]$InputString1,
        [string]$InputString2
    )
    return ($InputString1.Trim() -replace "`r`n|`n|`r", "`n") -eq ($InputString2.Trim() -replace "`r`n|`n|`r", "`n")
}

function Convert-PsCustomObjectToOrderedHashtable {
    [CmdletBinding()]
    param (
        [Parameter(Mandatory = $true, ValueFromPipeline = $true)]
        [PSCustomObject]$InputObject
    )
    begin {
        # Define a recursive function within the process block
        function Convert-ObjectRecursively {
            param (
                [Parameter(Mandatory = $true)]
                [System.Object]
                $InputObject
            )

            # Initialize an ordered dictionary
            $orderedHashtable = [ordered]@{}

            # Loop through each property of the PSCustomObject
            foreach ($property in $InputObject.PSObject.Properties) {
                # Check if the property value is a PSCustomObject
                if ($property.Value -is [PSCustomObject]) {
                    # Recursively convert the nested PSCustomObject
                    $orderedHashtable[$property.Name] = Convert-ObjectRecursively -InputObject $property.Value
                }
                elseif ($property.Value -is [System.Collections.IEnumerable] -and -not ($property.Value -is [string])) {
                    # If the value is a collection, check each element
                    $convertedCollection = @()
                    foreach ($item in $property.Value) {
                        if ($item -is [PSCustomObject]) {
                            $convertedCollection += Convert-ObjectRecursively -InputObject $item
                        }
                        else {
                            $convertedCollection += $item
                        }
                    }
                    $orderedHashtable[$property.Name] = $convertedCollection
                }
                else {
                    # Add the property name and value to the ordered hashtable
                    $orderedHashtable[$property.Name] = $property.Value
                }
            }

            # Return the resulting ordered hashtable
            return $orderedHashtable
        }
    }
    process {
        # Call the recursive helper function for each input object
        Convert-ObjectRecursively -InputObject $InputObject
    }
}


function Compare-Hashtable {
    param (
        [object]$Hashtable1,
        [object]$Hashtable2
    )

    # Function to compare two hashtable values
    function Compare-Value($value1, $value2) {
        # Check if both values are hashtables
        if ((($value1 -is [hashtable] -or $value1 -is [System.Collections.Specialized.OrderedDictionary]) -and
    ($value2 -is [hashtable] -or $value2 -is [System.Collections.Specialized.OrderedDictionary]))) {
            return Compare-Hashtable -Hashtable1 $value1 -Hashtable2 $value2
        }
        # Check if both values are arrays
        elseif (($value1 -is [Object[]]) -and ($value2 -is [Object[]])) {
            if ($value1.Count -ne $value2.Count) {
                return $false
            }
            for ($i = 0; $i -lt $value1.Count; $i++) {
                $found = $false
                for ($j = 0; $j -lt $value2.Count; $j++) {
                    if ( Compare-Value $value1[$i] $value2[$j]) {
                        $found = $true
                    }
                }
                if ($found -eq $false) {
                    return $false
                }
            }
            return $true
        }
        else {
            if ($value1 -is [string] -and $value2 -is [string]) {
                return  Compare-StringRnLn $value1 $value2
            }
            # Check if the values are equal
            return $value1 -eq $value2
        }
    }

    $keys1 = $Hashtable1.Keys
    $keys2 = $Hashtable2.Keys

    # Check if both hashtables have the same keys
    if ($keys1.Count -ne $keys2.Count) {
        return $false
    }

    foreach ($key in $keys1) {
        if (! ($Hashtable2.Keys -contains $key)) {
            return $false
        }

        if ($Hashtable2[$key] -is [hashtable] -or $Hashtable2[$key] -is [System.Collections.Specialized.OrderedDictionary]) {
            if (! (Compare-Hashtable -Hashtable1 $Hashtable1[$key] -Hashtable2 $Hashtable2[$key])) {
                return $false
            }
        }
        elseif (!(Compare-Value $Hashtable1[$key] $Hashtable2[$key])) {
            return $false
        }
    }

    return $true
}


function Compare-StringRnLn {
    param (
        [string]$InputString1,
        [string]$InputString2
    )
    return ($InputString1.Trim() -replace "`r`n|`n|`r", "`n") -eq ($InputString2.Trim() -replace "`r`n|`n|`r", "`n")
}

function Convert-PsCustomObjectToOrderedHashtable {
    [CmdletBinding()]
    param (
        [Parameter(Mandatory = $true, ValueFromPipeline = $true)]
        [PSCustomObject]$InputObject
    )
    begin {
        # Define a recursive function within the process block
        function Convert-ObjectRecursively {
            param (
                [Parameter(Mandatory = $true)]
                [System.Object]
                $InputObject
            )

            # Initialize an ordered dictionary
            $orderedHashtable = [ordered]@{}

            # Loop through each property of the PSCustomObject
            foreach ($property in $InputObject.PSObject.Properties) {
                # Check if the property value is a PSCustomObject
                if ($property.Value -is [PSCustomObject]) {
                    # Recursively convert the nested PSCustomObject
                    $orderedHashtable[$property.Name] = Convert-ObjectRecursively -InputObject $property.Value
                }
                elseif ($property.Value -is [System.Collections.IEnumerable] -and -not ($property.Value -is [string])) {
                    # If the value is a collection, check each element
                    $convertedCollection = @()
                    foreach ($item in $property.Value) {
                        if ($item -is [PSCustomObject]) {
                            $convertedCollection += Convert-ObjectRecursively -InputObject $item
                        }
                        else {
                            $convertedCollection += $item
                        }
                    }
                    $orderedHashtable[$property.Name] = $convertedCollection
                }
                else {
                    # Add the property name and value to the ordered hashtable
                    $orderedHashtable[$property.Name] = $property.Value
                }
            }

            # Return the resulting ordered hashtable
            return $orderedHashtable
        }
    }
    process {
        # Call the recursive helper function for each input object
        Convert-ObjectRecursively -InputObject $InputObject
    }
}


=======
>>>>>>> 7f7398aa

.DESCRIPTION
  This function trims both input strings and replaces all variations of line endings (`CRLF`, `LF`, `CR`) with a normalized `LF` (`\n`).
  It then compares the normalized strings for equality.

.PARAMETER InputString1
  The first string to compare.

.PARAMETER InputString2
  The second string to compare.

.OUTPUTS
  [bool]
  Returns `$true` if both strings are equal after normalization; otherwise, returns `$false`.

.EXAMPLE
  Compare-StringRnLn -InputString1 "Hello`r`nWorld" -InputString2 "Hello`nWorld"
  # Returns: $true

.EXAMPLE
  Compare-StringRnLn -InputString1 "Line1`r`nLine2" -InputString2 "Line1`rLine2"
  # Returns: $true

.NOTES
  This function ensures that strings with different line-ending formats are treated as equal if their content is otherwise identical.
#>
function Compare-StringRnLn {
    param (
        [string]$InputString1,
        [string]$InputString2
    )
    return ($InputString1.Trim() -replace "`r`n|`n|`r", "`n") -eq ($InputString2.Trim() -replace "`r`n|`n|`r", "`n")
}

<#
.SYNOPSIS
  Converts a PSCustomObject into an ordered hashtable.

.DESCRIPTION
  This function recursively converts a PSCustomObject, including nested objects and collections, into an ordered hashtable.
  It ensures that all properties are retained while maintaining their original structure.

.PARAMETER InputObject
  The PSCustomObject to be converted into an ordered hashtable.

.OUTPUTS
  [System.Collections.Specialized.OrderedDictionary]
  Returns an ordered hashtable representation of the input PSCustomObject.

.EXAMPLE
  $object = [PSCustomObject]@{ Name = "Pode"; Version = "2.0"; Config = [PSCustomObject]@{ Debug = $true } }
  Convert-PsCustomObjectToOrderedHashtable -InputObject $object
  # Returns: An ordered hashtable representation of $object.

.EXAMPLE
  $object = [PSCustomObject]@{ Users = @([PSCustomObject]@{ Name = "Alice" }, [PSCustomObject]@{ Name = "Bob" }) }
  Convert-PsCustomObjectToOrderedHashtable -InputObject $object
  # Returns: An ordered hashtable where 'Users' is an array of ordered hashtables.

.NOTES
  This function preserves key order and supports recursive conversion of nested objects and collections.
#>
function Convert-PsCustomObjectToOrderedHashtable {
    [CmdletBinding()]
    param (
        [Parameter(Mandatory = $true, ValueFromPipeline = $true)]
        [PSCustomObject]$InputObject
    )
    begin {
        # Define a recursive function within the process block
        function Convert-ObjectRecursively {
            param (
                [Parameter(Mandatory = $true)]
                [System.Object]
                $InputObject
            )

            # Initialize an ordered dictionary
            $orderedHashtable = [ordered]@{}

            # Loop through each property of the PSCustomObject
            foreach ($property in $InputObject.PSObject.Properties) {
                # Check if the property value is a PSCustomObject
                if ($property.Value -is [PSCustomObject]) {
                    # Recursively convert the nested PSCustomObject
                    $orderedHashtable[$property.Name] = Convert-ObjectRecursively -InputObject $property.Value
                }
                elseif ($property.Value -is [System.Collections.IEnumerable] -and -not ($property.Value -is [string])) {
                    # If the value is a collection, check each element
                    $convertedCollection = @()
                    foreach ($item in $property.Value) {
                        if ($item -is [PSCustomObject]) {
                            $convertedCollection += Convert-ObjectRecursively -InputObject $item
                        }
                        else {
                            $convertedCollection += $item
                        }
                    }
                    $orderedHashtable[$property.Name] = $convertedCollection
                }
                else {
                    # Add the property name and value to the ordered hashtable
                    $orderedHashtable[$property.Name] = $property.Value
                }
            }

            # Return the resulting ordered hashtable
            return $orderedHashtable
        }
    }
    process {
        # Call the recursive helper function for each input object
        Convert-ObjectRecursively -InputObject $InputObject
    }
}

<#
.SYNOPSIS
  Compares two hashtables to determine if they are equal.

.DESCRIPTION
  This function recursively compares two hashtables, checking whether they contain the same keys and values.
  It also handles nested hashtables and arrays, ensuring deep comparison of all elements.

.PARAMETER Hashtable1
  The first hashtable to compare.

.PARAMETER Hashtable2
  The second hashtable to compare.

.OUTPUTS
  [bool]
  Returns `$true` if both hashtables are equal, otherwise returns `$false`.

.EXAMPLE
  $hash1 = @{ Name = "Pode"; Version = "2.0"; Config = @{ Debug = $true } }
  $hash2 = @{ Name = "Pode"; Version = "2.0"; Config = @{ Debug = $true } }
  Compare-Hashtable -Hashtable1 $hash1 -Hashtable2 $hash2
  # Returns: $true

.EXAMPLE
  $hash1 = @{ Name = "Pode"; Version = "2.0" }
  $hash2 = @{ Name = "Pode"; Version = "2.1" }
  Compare-Hashtable -Hashtable1 $hash1 -Hashtable2 $hash2
  # Returns: $false

#>
function Compare-Hashtable {
    param (
        [object]$Hashtable1,
        [object]$Hashtable2
    )

    # Function to compare two hashtable values
    function Compare-Value($value1, $value2) {
        # Check if both values are hashtables
        if ((($value1 -is [hashtable] -or $value1 -is [System.Collections.Specialized.OrderedDictionary]) -and
    ($value2 -is [hashtable] -or $value2 -is [System.Collections.Specialized.OrderedDictionary]))) {
            return Compare-Hashtable -Hashtable1 $value1 -Hashtable2 $value2
        }
        # Check if both values are arrays
        elseif (($value1 -is [Object[]]) -and ($value2 -is [Object[]])) {
            if ($value1.Count -ne $value2.Count) {
                return $false
            }
            for ($i = 0; $i -lt $value1.Count; $i++) {
                $found = $false
                for ($j = 0; $j -lt $value2.Count; $j++) {
                    if ( Compare-Value $value1[$i] $value2[$j]) {
                        $found = $true
                    }
                }
                if ($found -eq $false) {
                    return $false
                }
            }
            return $true
        }
        else {
            if ($value1 -is [string] -and $value2 -is [string]) {
                return  Compare-StringRnLn $value1 $value2
            }
            # Check if the values are equal
            return $value1 -eq $value2
        }
    }

    $keys1 = $Hashtable1.Keys
    $keys2 = $Hashtable2.Keys

    # Check if both hashtables have the same keys
    if ($keys1.Count -ne $keys2.Count) {
        return $false
    }

    foreach ($key in $keys1) {
        if (! ($Hashtable2.Keys -contains $key)) {
            return $false
        }

        if ($Hashtable2[$key] -is [hashtable] -or $Hashtable2[$key] -is [System.Collections.Specialized.OrderedDictionary]) {
            if (! (Compare-Hashtable -Hashtable1 $Hashtable1[$key] -Hashtable2 $Hashtable2[$key])) {
                return $false
            }
        }
        elseif (!(Compare-Value $Hashtable1[$key] $Hashtable2[$key])) {
            return $false
        }
    }

    return $true
}


<#
.SYNOPSIS
  Waits for a web server to become available at a specified URI or port.

.DESCRIPTION
  This function continuously checks if a web server is online by sending an HTTP request.
  It retries until the server responds with a 200 status code or a timeout is reached.

.PARAMETER Uri
  The full URI to check (e.g., "http://127.0.0.1:5000"). If not provided, defaults to "http://localhost:$Port".

.PARAMETER Port
  The port on which the web server is expected to be available. If no URI is provided, the function constructs a default URI using "http://localhost:$Port".

.PARAMETER Timeout
  The maximum number of seconds to wait before timing out. Default is 60 seconds.

.PARAMETER Interval
  The number of seconds to wait between retries. Default is 2 seconds.

.OUTPUTS
  Boolean - Returns $true if the server is online, otherwise $false.

.EXAMPLE
  Wait-ForWebServer -Port 8080 -Timeout 30 -Interval 2

  Waits up to 30 seconds for the web server on port 8080 to come online.

.EXAMPLE
  Wait-ForWebServer -Uri "http://127.0.0.1:5000" -Timeout 45

  Waits up to 45 seconds for the web server at "http://127.0.0.1:5000" to respond.

.NOTES
  Author: ChatGPT
  This function ensures that the web server is fully responding, not just that the port is open.
#>
function Wait-ForWebServer {
    [CmdletBinding(DefaultParameterSetName = 'localhost')]
    [OutputType([bool])]
    param (
        [Parameter(Mandatory = $true, ParameterSetName = 'Uri' )]
        [string]$Uri,

        [Parameter(ParameterSetName = 'localhost' )]
        [ValidateSet('http', 'https')]
        [string]$Protocol = 'http',

        [Parameter(ParameterSetName = 'localhost' )]
        [int]$Port,

        [Parameter()]
        [int]$Timeout = 60,

        [Parameter()]
        [int]$Interval = 2
    )

    # Determine the final URI: If no URI is provided, use "http://localhost:$Port"
    if (-not $Uri) {
        if ($Port -gt 0) {
            $Uri = "$($Protocol)://localhost:$Port"
        }
        else {
            $Uri = "$($Protocol)://localhost"
        }
    }

    $MaxRetries = [math]::Ceiling($Timeout / $Interval)
    $RetryCount = 0

    while ($RetryCount -lt $MaxRetries) {
        try {
            # Send a request but ignore status codes (any response means the server is online)
            $null = Invoke-WebRequest -Uri $Uri -UseBasicParsing -TimeoutSec 3 -SkipCertificateCheck
            Write-Host "Webserver is online at $Uri"
            return $true
        }
        catch {
            if ($_.Exception.Response -and $_.Exception.Response.StatusCode -eq 404) {
                return $true
            }
            else {
                Write-Host "Waiting for webserver to come online at $Uri... (Attempt $($RetryCount+1)/$MaxRetries)"
            }
        }

        Start-Sleep -Seconds $Interval
        $RetryCount++
    }

    return $false
}<|MERGE_RESOLUTION|>--- conflicted
+++ resolved
@@ -54,7 +54,6 @@
 <#
 .SYNOPSIS
   Compares two strings while normalizing line endings.
-<<<<<<< HEAD
 
 .DESCRIPTION
   This function trims both input strings and replaces all variations of line endings (`CRLF`, `LF`, `CR`) with a normalized `LF` (`\n`).
@@ -622,8 +621,9 @@
 }
 
 
-=======
->>>>>>> 7f7398aa
+<#
+.SYNOPSIS
+  Compares two strings while normalizing line endings.
 
 .DESCRIPTION
   This function trims both input strings and replaces all variations of line endings (`CRLF`, `LF`, `CR`) with a normalized `LF` (`\n`).
