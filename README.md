--- conflicted
+++ resolved
@@ -53,38 +53,6 @@
 
 ## 🚀 Features
 
-<<<<<<< HEAD
-* Cross-platform using PowerShell Core (with support for PS5)
-* Docker support, including images for ARM/Raspberry Pi
-* Azure Functions, AWS Lambda, and IIS support
-* OpenAPI specification version 3.0.x and 3.1.0
-* OpenAPI documentation with Swagger, Redoc, RapidDoc, StopLight, OpenAPI-Explorer and RapiPdf
-* Listen on a single or multiple IP(v4/v6) address/hostnames
-* Cross-platform support for HTTP(S), WS(S), SSE, SMTP(S), and TCP(S)
-* Host REST APIs,async REST APIs, Web Pages, and Static Content (with caching)
-* Support for custom error pages
-* Request and Response compression using GZip/Deflate
-* Multi-thread support for incoming requests
-* Inbuilt template engine, with support for third-parties
-* Async timers for short-running repeatable processes
-* Async scheduled tasks using cron expressions for short/long-running processes
-* Supports logging to CLI, Files, and custom logic for other services like LogStash
-* Cross-state variable access across multiple runspaces
-* Restart the server via file monitoring, or defined periods/times
-* Ability to allow/deny requests from certain IP addresses and subnets
-* Basic rate limiting for IP addresses and subnets
-* Middleware and Sessions on web servers, with Flash message and CSRF support
-* Authentication on requests, such as Basic, Windows and Azure AD
-* Authorisation support on requests, using Roles, Groups, Scopes, etc.
-* Support for dynamically building Routes from Functions and Modules
-* Generate/bind self-signed certificates
-* Secret management support to load secrets from vaults
-* Support for File Watchers
-* In-memory caching, with optional support for external providers (such as Redis)
-* (Windows) Open the hosted server as a desktop application
-* FileBrowsing support
-* Localization (i18n) in Arabic, German, Spanish, France, Italian, Japanese, Korean, Polish, Portuguese, Dutch, and Chinese.
-=======
 - ✅ Cross-platform using PowerShell Core (with support for PS5)
 - ✅ Docker support, including images for ARM/Raspberry Pi
 - ✅ Azure Functions, AWS Lambda, and IIS support
@@ -92,7 +60,7 @@
 - ✅ OpenAPI documentation with Swagger, Redoc, RapidDoc, StopLight, OpenAPI-Explorer and RapiPdf
 - ✅ Listen on a single or multiple IP(v4/v6) addresses/hostnames
 - ✅ Cross-platform support for HTTP(S), WS(S), SSE, SMTP(S), and TCP(S)
-- ✅ Host REST APIs, Web Pages, and Static Content (with caching)
+- ✅ Host REST APIs,async REST APIs, Web Pages, and Static Content (with caching)
 - ✅ Support for custom error pages
 - ✅ Request and Response compression using GZip/Deflate
 - ✅ Multi-thread support for incoming requests
@@ -116,7 +84,6 @@
 - ✅ (Windows) Open the hosted server as a desktop application
 - ✅ FileBrowsing support
 - ✅ Localization (i18n) in Arabic, German, Spanish, France, Italian, Japanese, Korean, Polish, Portuguese,Dutch and Chinese
->>>>>>> b9ff3132
 
 ## 📦 Install
 
