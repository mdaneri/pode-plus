--- conflicted
+++ resolved
@@ -4112,7 +4112,678 @@
 
 <#
 .SYNOPSIS
-<<<<<<< HEAD
+    Tests if the current user has administrative privileges on Windows or root/sudo privileges on Linux/macOS.
+
+.DESCRIPTION
+    This function checks the current user's privileges. On Windows, it checks if the user is an Administrator.
+    If the session is not elevated, you can optionally check if the user has the potential to elevate using the -Elevate switch.
+    On Linux and macOS, it checks if the user is either root or has sudo (Linux) or admin (macOS) privileges.
+    You can also check if the user has the potential to elevate by belonging to the sudo or admin group using the -Elevate switch.
+
+.PARAMETER Elevate
+    The -Elevate switch allows you to check if the current user has the potential to elevate to administrator/root privileges,
+    even if the session is not currently elevated.
+
+.PARAMETER Console
+    The -Console switch will output errors to the console if an exception occurs.
+    Otherwise, the errors will be written to the Pode error log.
+
+.EXAMPLE
+    Test-PodeAdminPrivilege
+
+    If the user has administrative privileges, it returns $true. If not, it returns $false.
+
+.EXAMPLE
+    Test-PodeAdminPrivilege -Elevate
+
+    This will check if the user has administrative/root/sudo privileges or the potential to elevate,
+    even if the session is not currently elevated.
+
+.EXAMPLE
+    Test-PodeAdminPrivilege -Elevate -Console
+
+    This will check for admin privileges or potential to elevate and will output errors to the console if any occur.
+
+.OUTPUTS
+    [bool]
+    Returns $true if the user has administrative/root/sudo/admin privileges or the potential to elevate,
+    otherwise returns $false.
+
+.NOTES
+    - This function works across multiple platforms: Windows, Linux, and macOS.
+        On Linux/macOS, it checks for root, sudo, or admin group memberships, and optionally checks for elevation potential
+        if the -Elevate switch is used.
+    - This is an internal function and may change in future releases of Pode.
+#>
+function Test-PodeAdminPrivilege {
+    param(
+        [switch]
+        $Elevate,
+        [switch]
+        $Console
+    )
+    try {
+        # Check if the operating system is Windows
+        if (Test-PodeIsWindows) {
+
+            # Retrieve the current Windows identity and token
+            $identity = [Security.Principal.WindowsIdentity]::GetCurrent()
+            $principal = [Security.Principal.WindowsPrincipal]::new($identity)
+
+            if ($null -eq $principal) {
+                return $false
+            }
+
+            $isAdmin = $principal.IsInRole([Security.Principal.WindowsBuiltInRole]::Administrator)
+            if ($isAdmin) {
+                return $true
+            }
+
+            # Check if the token is elevated
+            if ($identity.IsSystem -or $identity.IsAuthenticated -and $principal.IsInRole([Security.Principal.WindowsBuiltInRole]::Administrator)) {
+                return $true
+            }
+
+            if ($Elevate.IsPresent) {
+                # Use 'whoami /groups' to check if the user has the potential to elevate
+                $groups = whoami /groups
+                if ($groups -match 'S-1-5-32-544') {
+                    return $true
+                }
+            }
+            return $false
+        }
+        else {
+            # Check if the operating system is Linux or macOS (both are Unix-like)
+
+            # Check if the user is root (UID 0)
+            $isRoot = [int](id -u)
+            if ($isRoot -eq 0) {
+                return $true
+            }
+
+            if ($Elevate.IsPresent) {
+                # Check if the user has sudo privileges by checking sudo group membership
+                $user = whoami
+                $groups = (groups $user)
+                Write-Verbose "User:$user Groups: $( $groups -join ',')"
+                # macOS typically uses 'admin' group for sudo privileges
+                return ($groups -match '\bwheel\b' -or $groups -match '\badmin\b' -or $groups -match '\bsudo\b' -or $groups -match '\badm\b')
+            }
+            return $false
+        }
+    }
+    catch [exception] {
+        if ($Console.IsPresent) {
+            Write-PodeHost 'Error checking user privileges' -ForegroundColor Red
+            Write-PodeHost $_.Exception.Message -ForegroundColor Red
+        }
+        else {
+            $_ | Write-PodeErrorLog
+        }
+        return $false
+    }
+}
+
+<#
+.SYNOPSIS
+    Starts a command with elevated privileges if the current session is not already elevated.
+
+.DESCRIPTION
+    This function checks if the current PowerShell session is running with administrator privileges.
+    If not, it re-launches the command as an elevated process. If the session is already elevated,
+    it will execute the command directly and return the result of the command.
+
+.PARAMETER Command
+    The PowerShell command to be executed. This can be any valid PowerShell command, script, or executable.
+
+.PARAMETER Arguments
+    The arguments to be passed to the command. This can be any valid argument list for the command or script.
+
+.EXAMPLE
+    Invoke-PodeWinElevatedCommand -Command "Get-Service" -Arguments "-Name 'W32Time'"
+
+    This will run the `Get-Service` command with elevated privileges, pass the `-Name 'W32Time'` argument, and return the result.
+
+.EXAMPLE
+    Invoke-PodeWinElevatedCommand -Command "C:\Scripts\MyScript.ps1" -Arguments "-Param1 'Value1' -Param2 'Value2'"
+
+    This will run the script `MyScript.ps1` with elevated privileges, pass the parameters `-Param1` and `-Param2`, and return the result.
+
+.NOTES
+    This is an internal function and may change in future releases of Pode.
+#>
+function Invoke-PodeWinElevatedCommand {
+    [Diagnostics.CodeAnalysis.SuppressMessageAttribute('PSAvoidUsingInvokeExpression', '')]
+    param (
+        [string]
+        $Command,
+        [string]
+        $Arguments,
+        [PSCredential] $Credential
+    )
+
+
+    # Check if the current session is elevated
+    $isElevated = ([Security.Principal.WindowsPrincipal]::new([Security.Principal.WindowsIdentity]::GetCurrent())).IsInRole([Security.Principal.WindowsBuiltInRole]::Administrator)
+
+
+    if (-not $isElevated) {
+
+        # Escape the arguments by replacing " with `" (escaping quotes)
+        $escapedArguments = $Arguments -replace '"', '"""'
+        $psCredential = ''
+
+        # Combine command and arguments into a string to pass for elevated execution
+        #   $escapedCommand = "`"$Command`" $Arguments"
+        if ($Credential) {
+            $password = Convertfrom-SecureString $Credential.Password
+            $psCredential = "-Credential ([pscredential]::new('$($Credential.UserName)', `$('$password'|ConvertTo-SecureString)))"
+        }
+
+        # Combine command and arguments into a string for elevated execution
+        $escapedCommand = "$Command $psCredential $escapedArguments"
+        # Start elevated process with properly escaped command and arguments
+        $result = Start-Process -FilePath ((Get-Process -Id $PID).Path) `
+            -ArgumentList '-NoProfile', '-ExecutionPolicy Bypass', "-Command & {$escapedCommand}" `
+            -Verb RunAs -Wait -PassThru
+
+        return $result
+    }
+
+    # Run the command directly with arguments if elevated and capture the output
+    return Invoke-Expression "$Command $Arguments"
+}
+
+<#
+.SYNOPSIS
+    Determines the OS architecture for the current system.
+
+.DESCRIPTION
+    This function detects the operating system's architecture and maps it to a format compatible with
+    PowerShell installation requirements. It works on both Windows and Unix-based systems, translating
+    various architecture identifiers (e.g., 'amd64', 'x86_64') into standardized PowerShell-supported names
+    like 'x64', 'x86', 'arm64', and 'arm32'. On Linux, the function also checks for musl libc to provide
+    an architecture-specific identifier.
+
+.OUTPUTS
+    [string] - The architecture string, such as 'x64', 'x86', 'arm64', 'arm32', or 'musl-x64'.
+
+.EXAMPLE
+    $arch = Get-PodeOSPwshArchitecture
+    Write-Host "Current architecture: $arch"
+
+.NOTES
+    - For Windows, architecture is derived from the `PROCESSOR_ARCHITECTURE` environment variable.
+    - For Unix-based systems, architecture is determined using the `uname -m` command.
+    - The function adds support for identifying musl libc on Linux, returning 'musl-x64' if detected.
+    - If the architecture is not supported, the function returns an empty string.
+#>
+function Get-PodeOSPwshArchitecture {
+    # Initialize an empty variable for storing the detected architecture
+    $arch = [string]::Empty
+
+    # Detect architecture on Unix-based systems (Linux/macOS)
+    if ($IsLinux -or $IsMacOS) {
+        # Use the 'uname -m' command to determine the system architecture
+        $arch = uname -m
+    }
+    else {
+        # For Windows, use the environment variable 'PROCESSOR_ARCHITECTURE'
+        $arch = $env:PROCESSOR_ARCHITECTURE
+    }
+
+    # Map the detected architecture to PowerShell-compatible formats
+    switch ($arch.ToLowerInvariant()) {
+        'amd64' { $arch = 'x64' }          # 64-bit AMD architecture
+        'x86' { $arch = 'x86' }            # 32-bit Intel architecture
+        'x86_64' { $arch = 'x64' }         # 64-bit Intel architecture
+        'armv7*' { $arch = 'arm32' }       # 32-bit ARM architecture (v7 series)
+        'aarch64*' { $arch = 'arm64' }     # 64-bit ARM architecture (aarch64 series)
+        'arm64' { $arch = 'arm64' }        # Explicit ARM64
+        'arm64*' { $arch = 'arm64' }       # Pattern matching for ARM64
+        'armv8*' { $arch = 'arm64' }       # ARM v8 series
+        default { return '' }              # Unsupported architectures, return empty string
+    }
+
+    # Additional check for musl libc on Linux systems
+    if ($IsLinux) {
+        if ($arch -eq 'x64') {
+            # Check if musl libc is present
+            if (Get-Command ldd -ErrorAction SilentlyContinue) {
+                $lddOutput = ldd --version 2>&1
+                if ($lddOutput -match 'musl') {
+                    # Append 'musl-' prefix to architecture
+                    $arch = 'musl-x64'
+                }
+            }
+        }
+    }
+
+    # Return the final architecture string
+    return $arch
+}
+
+<#
+.SYNOPSIS
+    Tests whether the current session can bind to one or more privileged ports.
+
+.DESCRIPTION
+    Attempts to bind to each port in the specified list using the provided IP address.
+
+    Behavior:
+      - Returns $true if any port can be successfully bound.
+      - Returns $false if a privilege error (AccessDenied) occurs and $CheckAdmin is enabled.
+      - Returns $false if all test ports are in use but no privilege error occurs.
+      - If -ThrowError is used:
+        • Throws a localized exception if a privilege error is detected and -CheckAdmin is also set.
+        • Throws a custom SocketException with a descriptive message when the port is already in use.
+        • Throws the raw exception for all other socket or unexpected errors.
+
+.PARAMETER IP
+    The IP address to bind to. Defaults to the loopback address (127.0.0.1).
+
+.PARAMETER Port
+    A single port number or an array of ports to test. Defaults to a set of typically unused privileged ports.
+
+.PARAMETER ThrowError
+    If specified, exceptions will be thrown instead of returning values for error conditions.
+
+.PARAMETER CheckAdmin
+    If specified, only privilege-related binding failures will result in a return value of $false;
+    otherwise, AccessDenied will return $true (to allow non-admin flows to continue).
+
+.OUTPUTS
+    [bool] $true  — Binding was successful on at least one port.
+    [bool] $false — Privilege error occurred (with CheckAdmin), or a single port is in use.
+    [bool] $false — All ports were in use, but no privilege issue was detected.
+
+.EXAMPLE
+    Test-PodeBindToPrivilegedPort
+
+.EXAMPLE
+    Test-PodeBindToPrivilegedPort -IP '0.0.0.0' -Port 80
+
+.EXAMPLE
+    Test-PodeBindToPrivilegedPort -ThrowError -CheckAdmin
+#>
+
+function Test-PodeBindToPrivilegedPort {
+    [CmdletBinding()]
+    param (
+        [Parameter()]
+        [string]$IP = '127.0.0.1',
+
+        [Parameter()]
+        [int[]]$Port = @(1, 7, 9, 13, 19, 37, 79, 100),
+
+        [switch]
+        $ThrowError,
+
+        [switch]
+        $CheckAdmin
+    )
+
+    foreach ($p in $Port) {
+        try {
+            $listener = [System.Net.Sockets.TcpListener]::new([System.Net.IPAddress]::Parse($IP), $p)
+            $listener.Start()
+            $listener.Stop()
+            Write-Verbose "Successfully bound to $($IP):$p"
+            return $true
+        }
+        catch [System.Net.Sockets.SocketException] {
+            switch ($_.Exception.SocketErrorCode) {
+                'AccessDenied' {
+                    Write-Debug "Access denied on $($IP):$p"
+                    if ($ThrowError) {
+                        if (!$CheckAdmin) { return }
+                        throw ($PodeLocale.mustBeRunningWithAdminPrivilegesExceptionMessage)
+                    }
+                    if ($CheckAdmin) {
+                        return $false
+                    }
+                    return $true
+
+                }
+                'AddressAlreadyInUse' {
+                    Write-Debug "Port $p is already in use on $IP"
+
+                    if ($Port.Count -gt 1) {
+                        continue
+                    }
+                    if ($ThrowError) {
+                        throw  ($PodeLocale.cannotBindPortInUseExceptionMessage -f $IP, $p)
+                    }
+                    return $false
+                }
+                default {
+                    #    Write-Debug "Unhandled socket error on $($IP):$p — $($_.Exception.SocketErrorCode)"
+                    if ($ThrowError) {
+                        throw  $_
+                    }
+                    return $false
+                }
+            }
+        }
+        catch {
+            #Write-Debug "Unexpected error on $($IP):$p — $($_.Exception.Message)"
+            if ($ThrowError) {
+                throw  $_
+            }
+            return $false
+        }
+    }
+
+    Write-Debug "All test ports on $IP were in use, but no privilege error detected"
+    return $false
+}
+
+<#
+    .SYNOPSIS
+      Displays a deprecation warning message for a function.
+
+    .DESCRIPTION
+      The Write-PodeDeprecationWarning function generates a warning message indicating that
+      a specified function is deprecated and suggests the new replacement function.
+
+    .PARAMETER OldFunction
+      The name of the deprecated function that is being replaced.
+
+    .PARAMETER NewFunction
+      The name of the new function that should be used instead.
+
+    .OUTPUTS
+      None.
+
+    .EXAMPLE
+      Write-PodeDeprecationWarning -OldFunction "New-PodeLoggingMethod" -NewFunction "New-PodeLogger"
+
+      This will display:
+      WARNING: Function `New-PodeLoggingMethod` is deprecated. Please use 'New-PodeLogger' function instead.
+
+    .NOTES
+      Internal function for Pode.
+      Subject to change in future releases.
+#>
+function Write-PodeDeprecationWarning {
+    param (
+        [Parameter(Mandatory = $true)]
+        [string]
+        $OldFunction,
+
+        [Parameter(Mandatory = $true)]
+        [string]
+        $NewFunction
+    )
+    # WARNING: Function `New-PodeLoggingMethod` is deprecated. Please use '{0}' function instead.
+    Write-PodeHost ($PodeLocale.deprecatedFunctionWarningMessage -f $OldFunction, $NewFunction) -ForegroundColor Yellow
+}
+
+<#
+.SYNOPSIS
+    Converts a SecureString to its plain text equivalent.
+
+.DESCRIPTION
+    Converts a [securestring] object into a plain text [string]. This is useful for logging, debugging,
+    or passing credentials in plain text form when needed. If the input is $null, the function returns $null.
+
+    The function supports pipeline input for seamless composition with other commands.
+
+.PARAMETER SecureString
+    The SecureString instance to convert to plain text. If null, the function returns null.
+
+.INPUTS
+    [securestring] Accepts a SecureString object from the pipeline.
+
+.OUTPUTS
+    [string] The plain text representation of the SecureString, or $null if the input was null.
+
+.NOTES
+    Internal Pode function - subject to change without notice.
+#>
+function Convert-PodeSecureStringToPlainText {
+    [CmdletBinding()]
+    [OutputType([string])]
+    param (
+        [Parameter(ValueFromPipeline = $true)]
+        [securestring]
+        $SecureString
+    )
+
+    process {
+        if ($null -eq $SecureString) {
+            return $null
+        }
+        $bstr = [Runtime.InteropServices.Marshal]::SecureStringToBSTR($SecureString)
+        try {
+            [Runtime.InteropServices.Marshal]::PtrToStringBSTR($bstr)
+        }
+        finally {
+            [Runtime.InteropServices.Marshal]::ZeroFreeBSTR($bstr)
+        }
+    }
+}
+
+<#
+.SYNOPSIS
+    Converts a SecureString to a UTF8 byte array.
+
+.DESCRIPTION
+    This function takes a SecureString input and converts it into a UTF8 encoded byte array.
+    Supports pipeline input for seamless integration with other cmdlets.
+
+.PARAMETER SecureString
+    The SecureString that needs to be converted.
+
+.OUTPUTS
+    [byte[]] A UTF8 encoded byte array representation of the SecureString.
+
+.NOTES
+    Internal Pode function - subject to change.
+#>
+function Convert-PodeSecureStringToByteArray {
+    [CmdletBinding()]
+    [OutputType([byte[]])]
+    param (
+        [Parameter(Mandatory = $true, ValueFromPipeline)]
+        [securestring]
+        $SecureString
+    )
+
+    process {
+        if ($null -ne $SecureString) {
+            $bstr = [Runtime.InteropServices.Marshal]::SecureStringToBSTR($SecureString)
+            try {
+                [System.Text.Encoding]::UTF8.GetBytes([Runtime.InteropServices.Marshal]::PtrToStringBSTR($bstr))
+            }
+            finally {
+                [Runtime.InteropServices.Marshal]::ZeroFreeBSTR($bstr)
+            }
+        }
+        else {
+            return [byte[]]::new(0)  # Return empty byte array instead of $null
+        }
+    }
+}
+
+<#
+.SYNOPSIS
+    Retrieves the name of the main Pode application script.
+
+.DESCRIPTION
+    The `Get-PodeApplicationName` function determines the name of the primary script (`.ps1`)
+    that started execution. It does this by examining the PowerShell call stack and
+    extracting the first script file that appears.
+
+    If no script file is found in the call stack, the function returns `"NoName"`.
+
+.OUTPUTS
+    [string]
+    Returns the filename of the main application script, or `"NoName"` if no script is found.
+
+.EXAMPLE
+    Get-PodeApplicationName
+
+    This retrieves the name of the main script that launched the Pode application.
+
+.EXAMPLE
+    $AppName = Get-PodeApplicationName
+    Write-Host "Application Name: $AppName"
+
+    This stores the retrieved application name in a variable and prints it.
+
+.NOTES
+    - This function relies on `Get-PSCallStack`, meaning it must be run within a script execution context.
+    - If called interactively or if no `.ps1` script is in the call stack, it will return `"NoName"`.
+    - This is an internal function and may change in future releases of Pode.
+#>
+function Get-PodeApplicationName {
+    $scriptFrame = (Get-PSCallStack | Where-Object { $_.Command -match '\.ps1$' } | Select-Object -First 1)
+    if ($scriptFrame) {
+        return    [System.IO.Path]::GetFileName($scriptFrame.Command)
+    }
+    else {
+        return 'NoName'
+    }
+}
+
+
+<#
+.SYNOPSIS
+    Returns the current date and time in UTC format.
+
+.DESCRIPTION
+    This function retrieves the current date and time in Coordinated Universal Time (UTC), ensuring consistency across different time zones.
+
+.OUTPUTS
+    [DateTime] - The current UTC date and time.
+
+.EXAMPLE
+    Get-PodeUtcNow
+
+    Returns the current UTC datetime.
+
+.NOTES
+    - This function is required to allow Pester test to mock it
+    - This function is for internal Pode usage and may be subject to change.
+#>
+function Get-PodeUtcNow {
+    [CmdletBinding()]
+    [OutputType([System.DateTime])]
+    param ()
+
+    process {
+        return [System.DateTime]::UtcNow
+    }
+}
+
+<#
+.SYNOPSIS
+	Evaluates if a given state version is valid against the current Pode version.
+
+.DESCRIPTION
+	This internal function compares two Pode version strings to determine if the state version is acceptable for use with the current version.
+	It accounts for semantic versioning rules and special handling for pre-release identifiers (e.g., alpha, beta).
+	If the current version is set to '[dev]', it always returns true to permit development overrides.
+
+.PARAMETER CurrentVersion
+	The currently executing Pode version string. This may include pre-release identifiers or be '[dev]'.
+
+.PARAMETER StateVersion
+	The version string from state data that should be validated against the current Pode version.
+
+.OUTPUTS
+	System.Boolean
+
+.EXAMPLE
+	Compare-PodeVersion -CurrentVersion '2.5.0' -StateVersion '2.4.3'
+	# Returns $true since the state version is less than the current version.
+
+.EXAMPLE
+	Compare-PodeVersion -CurrentVersion '2.5.0-beta.2' -StateVersion '2.5.0-beta.1'
+	# Returns $true since the state version is a lower pre-release of the same channel.
+
+.EXAMPLE
+	Compare-PodeVersion -CurrentVersion '2.5.0' -StateVersion '2.5.0-beta.1'
+	# Returns $false since a production version cannot accept a pre-release state.
+
+.NOTES
+	This is an internal Pode function and is subject to change.
+#>
+function Compare-PodeVersion {
+    param (
+        [string]$CurrentVersion,
+        [string]$StateVersion
+    )
+
+    # [dev] always passes.
+    if ($CurrentVersion -eq '[dev]') {
+        return $true
+    }
+
+    # Determine if versions have pre-release parts.
+    $currentHasPre = $CurrentVersion -match '-'
+    $stateHasPre = $StateVersion -match '-'
+
+    # Rule: Production (no pre-release) should never accept a pre-release state.
+    if (-not $currentHasPre -and $stateHasPre) {
+        return $false
+    }
+
+    # Split each version into base and pre-release components.
+    $currentSplit = $CurrentVersion -split '-', 2
+    $stateSplit = $StateVersion -split '-', 2
+
+    $currentBase = [System.Version]::Parse($currentSplit[0])
+    $stateBase = [System.Version]::Parse($stateSplit[0])
+
+
+    # Compare base versions.
+    if ($stateBase -lt $currentBase) {
+        return $true
+    }
+    elseif ($stateBase -gt $currentBase) {
+        return $false
+    }
+
+    # Base versions are equal.
+    $currentPre = if ($currentSplit.Length -gt 1) { $currentSplit[1] } else { $null }
+    $statePre = if ($stateSplit.Length -gt 1) { $stateSplit[1] } else { $null }
+
+    # If current is production (no pre-release) and state is not, allow it.
+    if ($null -eq $currentPre -and $null -eq $statePre) {
+        return $true
+    }
+    # If current has a pre-release but state is production, that's not allowed.
+    if ($null -ne $currentPre -and $null -eq $statePre) {
+        return $false
+    }
+
+    # Both have pre-release parts: split on the period.
+    $currentParts = $currentPre -split '\.'
+    $stateParts = $statePre -split '\.'
+
+    # Compare pre-release channels (e.g. alpha vs beta)
+    $currentTag = $currentParts[0]
+    $stateTag = $stateParts[0]
+
+    if ($currentTag -ne $stateTag) {
+        # Different channels are not allowed.
+        return $false
+    }
+
+    # Compare numeric identifiers if available.
+    $currentNum = if ($currentParts.Length -gt 1) { [int]$currentParts[1] } else { 0 }
+    $stateNum = if ($stateParts.Length -gt 1) { [int]$stateParts[1] } else { 0 }
+
+    # Allow state only if its numeric part is less than or equal to current.
+    return ($stateNum -le $currentNum)
+}
+
+
+<#
+.SYNOPSIS
   Converts a PSCustomObject to an ordered hashtable.
 
 .DESCRIPTION
@@ -4205,677 +4876,6 @@
         Convert-ObjectRecursively -InputObject $InputObject
     }
 }
-=======
-    Tests if the current user has administrative privileges on Windows or root/sudo privileges on Linux/macOS.
-
-.DESCRIPTION
-    This function checks the current user's privileges. On Windows, it checks if the user is an Administrator.
-    If the session is not elevated, you can optionally check if the user has the potential to elevate using the -Elevate switch.
-    On Linux and macOS, it checks if the user is either root or has sudo (Linux) or admin (macOS) privileges.
-    You can also check if the user has the potential to elevate by belonging to the sudo or admin group using the -Elevate switch.
-
-.PARAMETER Elevate
-    The -Elevate switch allows you to check if the current user has the potential to elevate to administrator/root privileges,
-    even if the session is not currently elevated.
-
-.PARAMETER Console
-    The -Console switch will output errors to the console if an exception occurs.
-    Otherwise, the errors will be written to the Pode error log.
-
-.EXAMPLE
-    Test-PodeAdminPrivilege
-
-    If the user has administrative privileges, it returns $true. If not, it returns $false.
-
-.EXAMPLE
-    Test-PodeAdminPrivilege -Elevate
-
-    This will check if the user has administrative/root/sudo privileges or the potential to elevate,
-    even if the session is not currently elevated.
-
-.EXAMPLE
-    Test-PodeAdminPrivilege -Elevate -Console
-
-    This will check for admin privileges or potential to elevate and will output errors to the console if any occur.
-
-.OUTPUTS
-    [bool]
-    Returns $true if the user has administrative/root/sudo/admin privileges or the potential to elevate,
-    otherwise returns $false.
-
-.NOTES
-    - This function works across multiple platforms: Windows, Linux, and macOS.
-        On Linux/macOS, it checks for root, sudo, or admin group memberships, and optionally checks for elevation potential
-        if the -Elevate switch is used.
-    - This is an internal function and may change in future releases of Pode.
-#>
-function Test-PodeAdminPrivilege {
-    param(
-        [switch]
-        $Elevate,
-        [switch]
-        $Console
-    )
-    try {
-        # Check if the operating system is Windows
-        if (Test-PodeIsWindows) {
-
-            # Retrieve the current Windows identity and token
-            $identity = [Security.Principal.WindowsIdentity]::GetCurrent()
-            $principal = [Security.Principal.WindowsPrincipal]::new($identity)
-
-            if ($null -eq $principal) {
-                return $false
-            }
-
-            $isAdmin = $principal.IsInRole([Security.Principal.WindowsBuiltInRole]::Administrator)
-            if ($isAdmin) {
-                return $true
-            }
-
-            # Check if the token is elevated
-            if ($identity.IsSystem -or $identity.IsAuthenticated -and $principal.IsInRole([Security.Principal.WindowsBuiltInRole]::Administrator)) {
-                return $true
-            }
-
-            if ($Elevate.IsPresent) {
-                # Use 'whoami /groups' to check if the user has the potential to elevate
-                $groups = whoami /groups
-                if ($groups -match 'S-1-5-32-544') {
-                    return $true
-                }
-            }
-            return $false
-        }
-        else {
-            # Check if the operating system is Linux or macOS (both are Unix-like)
-
-            # Check if the user is root (UID 0)
-            $isRoot = [int](id -u)
-            if ($isRoot -eq 0) {
-                return $true
-            }
-
-            if ($Elevate.IsPresent) {
-                # Check if the user has sudo privileges by checking sudo group membership
-                $user = whoami
-                $groups = (groups $user)
-                Write-Verbose "User:$user Groups: $( $groups -join ',')"
-                # macOS typically uses 'admin' group for sudo privileges
-                return ($groups -match '\bwheel\b' -or $groups -match '\badmin\b' -or $groups -match '\bsudo\b' -or $groups -match '\badm\b')
-            }
-            return $false
-        }
-    }
-    catch [exception] {
-        if ($Console.IsPresent) {
-            Write-PodeHost 'Error checking user privileges' -ForegroundColor Red
-            Write-PodeHost $_.Exception.Message -ForegroundColor Red
-        }
-        else {
-            $_ | Write-PodeErrorLog
-        }
-        return $false
-    }
-}
-
-<#
-.SYNOPSIS
-    Starts a command with elevated privileges if the current session is not already elevated.
-
-.DESCRIPTION
-    This function checks if the current PowerShell session is running with administrator privileges.
-    If not, it re-launches the command as an elevated process. If the session is already elevated,
-    it will execute the command directly and return the result of the command.
-
-.PARAMETER Command
-    The PowerShell command to be executed. This can be any valid PowerShell command, script, or executable.
-
-.PARAMETER Arguments
-    The arguments to be passed to the command. This can be any valid argument list for the command or script.
-
-.EXAMPLE
-    Invoke-PodeWinElevatedCommand -Command "Get-Service" -Arguments "-Name 'W32Time'"
-
-    This will run the `Get-Service` command with elevated privileges, pass the `-Name 'W32Time'` argument, and return the result.
-
-.EXAMPLE
-    Invoke-PodeWinElevatedCommand -Command "C:\Scripts\MyScript.ps1" -Arguments "-Param1 'Value1' -Param2 'Value2'"
-
-    This will run the script `MyScript.ps1` with elevated privileges, pass the parameters `-Param1` and `-Param2`, and return the result.
-
-.NOTES
-    This is an internal function and may change in future releases of Pode.
-#>
-function Invoke-PodeWinElevatedCommand {
-    [Diagnostics.CodeAnalysis.SuppressMessageAttribute('PSAvoidUsingInvokeExpression', '')]
-    param (
-        [string]
-        $Command,
-        [string]
-        $Arguments,
-        [PSCredential] $Credential
-    )
-
-
-    # Check if the current session is elevated
-    $isElevated = ([Security.Principal.WindowsPrincipal]::new([Security.Principal.WindowsIdentity]::GetCurrent())).IsInRole([Security.Principal.WindowsBuiltInRole]::Administrator)
-
-
-    if (-not $isElevated) {
-
-        # Escape the arguments by replacing " with `" (escaping quotes)
-        $escapedArguments = $Arguments -replace '"', '"""'
-        $psCredential = ''
-
-        # Combine command and arguments into a string to pass for elevated execution
-        #   $escapedCommand = "`"$Command`" $Arguments"
-        if ($Credential) {
-            $password = Convertfrom-SecureString $Credential.Password
-            $psCredential = "-Credential ([pscredential]::new('$($Credential.UserName)', `$('$password'|ConvertTo-SecureString)))"
-        }
-
-        # Combine command and arguments into a string for elevated execution
-        $escapedCommand = "$Command $psCredential $escapedArguments"
-        # Start elevated process with properly escaped command and arguments
-        $result = Start-Process -FilePath ((Get-Process -Id $PID).Path) `
-            -ArgumentList '-NoProfile', '-ExecutionPolicy Bypass', "-Command & {$escapedCommand}" `
-            -Verb RunAs -Wait -PassThru
-
-        return $result
-    }
-
-    # Run the command directly with arguments if elevated and capture the output
-    return Invoke-Expression "$Command $Arguments"
-}
-
-<#
-.SYNOPSIS
-    Determines the OS architecture for the current system.
-
-.DESCRIPTION
-    This function detects the operating system's architecture and maps it to a format compatible with
-    PowerShell installation requirements. It works on both Windows and Unix-based systems, translating
-    various architecture identifiers (e.g., 'amd64', 'x86_64') into standardized PowerShell-supported names
-    like 'x64', 'x86', 'arm64', and 'arm32'. On Linux, the function also checks for musl libc to provide
-    an architecture-specific identifier.
-
-.OUTPUTS
-    [string] - The architecture string, such as 'x64', 'x86', 'arm64', 'arm32', or 'musl-x64'.
-
-.EXAMPLE
-    $arch = Get-PodeOSPwshArchitecture
-    Write-Host "Current architecture: $arch"
-
-.NOTES
-    - For Windows, architecture is derived from the `PROCESSOR_ARCHITECTURE` environment variable.
-    - For Unix-based systems, architecture is determined using the `uname -m` command.
-    - The function adds support for identifying musl libc on Linux, returning 'musl-x64' if detected.
-    - If the architecture is not supported, the function returns an empty string.
-#>
-function Get-PodeOSPwshArchitecture {
-    # Initialize an empty variable for storing the detected architecture
-    $arch = [string]::Empty
-
-    # Detect architecture on Unix-based systems (Linux/macOS)
-    if ($IsLinux -or $IsMacOS) {
-        # Use the 'uname -m' command to determine the system architecture
-        $arch = uname -m
-    }
-    else {
-        # For Windows, use the environment variable 'PROCESSOR_ARCHITECTURE'
-        $arch = $env:PROCESSOR_ARCHITECTURE
-    }
-
-    # Map the detected architecture to PowerShell-compatible formats
-    switch ($arch.ToLowerInvariant()) {
-        'amd64' { $arch = 'x64' }          # 64-bit AMD architecture
-        'x86' { $arch = 'x86' }            # 32-bit Intel architecture
-        'x86_64' { $arch = 'x64' }         # 64-bit Intel architecture
-        'armv7*' { $arch = 'arm32' }       # 32-bit ARM architecture (v7 series)
-        'aarch64*' { $arch = 'arm64' }     # 64-bit ARM architecture (aarch64 series)
-        'arm64' { $arch = 'arm64' }        # Explicit ARM64
-        'arm64*' { $arch = 'arm64' }       # Pattern matching for ARM64
-        'armv8*' { $arch = 'arm64' }       # ARM v8 series
-        default { return '' }              # Unsupported architectures, return empty string
-    }
-
-    # Additional check for musl libc on Linux systems
-    if ($IsLinux) {
-        if ($arch -eq 'x64') {
-            # Check if musl libc is present
-            if (Get-Command ldd -ErrorAction SilentlyContinue) {
-                $lddOutput = ldd --version 2>&1
-                if ($lddOutput -match 'musl') {
-                    # Append 'musl-' prefix to architecture
-                    $arch = 'musl-x64'
-                }
-            }
-        }
-    }
-
-    # Return the final architecture string
-    return $arch
-}
-
-<#
-.SYNOPSIS
-    Tests whether the current session can bind to one or more privileged ports.
-
-.DESCRIPTION
-    Attempts to bind to each port in the specified list using the provided IP address.
-
-    Behavior:
-      - Returns $true if any port can be successfully bound.
-      - Returns $false if a privilege error (AccessDenied) occurs and $CheckAdmin is enabled.
-      - Returns $false if all test ports are in use but no privilege error occurs.
-      - If -ThrowError is used:
-        • Throws a localized exception if a privilege error is detected and -CheckAdmin is also set.
-        • Throws a custom SocketException with a descriptive message when the port is already in use.
-        • Throws the raw exception for all other socket or unexpected errors.
-
-.PARAMETER IP
-    The IP address to bind to. Defaults to the loopback address (127.0.0.1).
-
-.PARAMETER Port
-    A single port number or an array of ports to test. Defaults to a set of typically unused privileged ports.
-
-.PARAMETER ThrowError
-    If specified, exceptions will be thrown instead of returning values for error conditions.
-
-.PARAMETER CheckAdmin
-    If specified, only privilege-related binding failures will result in a return value of $false;
-    otherwise, AccessDenied will return $true (to allow non-admin flows to continue).
-
-.OUTPUTS
-    [bool] $true  — Binding was successful on at least one port.
-    [bool] $false — Privilege error occurred (with CheckAdmin), or a single port is in use.
-    [bool] $false — All ports were in use, but no privilege issue was detected.
-
-.EXAMPLE
-    Test-PodeBindToPrivilegedPort
-
-.EXAMPLE
-    Test-PodeBindToPrivilegedPort -IP '0.0.0.0' -Port 80
-
-.EXAMPLE
-    Test-PodeBindToPrivilegedPort -ThrowError -CheckAdmin
-#>
-
-function Test-PodeBindToPrivilegedPort {
-    [CmdletBinding()]
-    param (
-        [Parameter()]
-        [string]$IP = '127.0.0.1',
-
-        [Parameter()]
-        [int[]]$Port = @(1, 7, 9, 13, 19, 37, 79, 100),
-
-        [switch]
-        $ThrowError,
-
-        [switch]
-        $CheckAdmin
-    )
-
-    foreach ($p in $Port) {
-        try {
-            $listener = [System.Net.Sockets.TcpListener]::new([System.Net.IPAddress]::Parse($IP), $p)
-            $listener.Start()
-            $listener.Stop()
-            Write-Verbose "Successfully bound to $($IP):$p"
-            return $true
-        }
-        catch [System.Net.Sockets.SocketException] {
-            switch ($_.Exception.SocketErrorCode) {
-                'AccessDenied' {
-                    Write-Debug "Access denied on $($IP):$p"
-                    if ($ThrowError) {
-                        if (!$CheckAdmin) { return }
-                        throw ($PodeLocale.mustBeRunningWithAdminPrivilegesExceptionMessage)
-                    }
-                    if ($CheckAdmin) {
-                        return $false
-                    }
-                    return $true
-
-                }
-                'AddressAlreadyInUse' {
-                    Write-Debug "Port $p is already in use on $IP"
-
-                    if ($Port.Count -gt 1) {
-                        continue
-                    }
-                    if ($ThrowError) {
-                        throw  ($PodeLocale.cannotBindPortInUseExceptionMessage -f $IP, $p)
-                    }
-                    return $false
-                }
-                default {
-                    #    Write-Debug "Unhandled socket error on $($IP):$p — $($_.Exception.SocketErrorCode)"
-                    if ($ThrowError) {
-                        throw  $_
-                    }
-                    return $false
-                }
-            }
-        }
-        catch {
-            #Write-Debug "Unexpected error on $($IP):$p — $($_.Exception.Message)"
-            if ($ThrowError) {
-                throw  $_
-            }
-            return $false
-        }
-    }
-
-    Write-Debug "All test ports on $IP were in use, but no privilege error detected"
-    return $false
-}
-
-<#
-    .SYNOPSIS
-      Displays a deprecation warning message for a function.
-
-    .DESCRIPTION
-      The Write-PodeDeprecationWarning function generates a warning message indicating that
-      a specified function is deprecated and suggests the new replacement function.
-
-    .PARAMETER OldFunction
-      The name of the deprecated function that is being replaced.
-
-    .PARAMETER NewFunction
-      The name of the new function that should be used instead.
-
-    .OUTPUTS
-      None.
-
-    .EXAMPLE
-      Write-PodeDeprecationWarning -OldFunction "New-PodeLoggingMethod" -NewFunction "New-PodeLogger"
-
-      This will display:
-      WARNING: Function `New-PodeLoggingMethod` is deprecated. Please use 'New-PodeLogger' function instead.
-
-    .NOTES
-      Internal function for Pode.
-      Subject to change in future releases.
-#>
-function Write-PodeDeprecationWarning {
-    param (
-        [Parameter(Mandatory = $true)]
-        [string]
-        $OldFunction,
-
-        [Parameter(Mandatory = $true)]
-        [string]
-        $NewFunction
-    )
-    # WARNING: Function `New-PodeLoggingMethod` is deprecated. Please use '{0}' function instead.
-    Write-PodeHost ($PodeLocale.deprecatedFunctionWarningMessage -f $OldFunction, $NewFunction) -ForegroundColor Yellow
-}
-
-<#
-.SYNOPSIS
-    Converts a SecureString to its plain text equivalent.
-
-.DESCRIPTION
-    Converts a [securestring] object into a plain text [string]. This is useful for logging, debugging,
-    or passing credentials in plain text form when needed. If the input is $null, the function returns $null.
-
-    The function supports pipeline input for seamless composition with other commands.
-
-.PARAMETER SecureString
-    The SecureString instance to convert to plain text. If null, the function returns null.
-
-.INPUTS
-    [securestring] Accepts a SecureString object from the pipeline.
-
-.OUTPUTS
-    [string] The plain text representation of the SecureString, or $null if the input was null.
-
-.NOTES
-    Internal Pode function - subject to change without notice.
-#>
-function Convert-PodeSecureStringToPlainText {
-    [CmdletBinding()]
-    [OutputType([string])]
-    param (
-        [Parameter(ValueFromPipeline = $true)]
-        [securestring]
-        $SecureString
-    )
-
-    process {
-        if ($null -eq $SecureString) {
-            return $null
-        }
-        $bstr = [Runtime.InteropServices.Marshal]::SecureStringToBSTR($SecureString)
-        try {
-            [Runtime.InteropServices.Marshal]::PtrToStringBSTR($bstr)
-        }
-        finally {
-            [Runtime.InteropServices.Marshal]::ZeroFreeBSTR($bstr)
-        }
-    }
-}
-
-<#
-.SYNOPSIS
-    Converts a SecureString to a UTF8 byte array.
-
-.DESCRIPTION
-    This function takes a SecureString input and converts it into a UTF8 encoded byte array.
-    Supports pipeline input for seamless integration with other cmdlets.
-
-.PARAMETER SecureString
-    The SecureString that needs to be converted.
-
-.OUTPUTS
-    [byte[]] A UTF8 encoded byte array representation of the SecureString.
-
-.NOTES
-    Internal Pode function - subject to change.
-#>
-function Convert-PodeSecureStringToByteArray {
-    [CmdletBinding()]
-    [OutputType([byte[]])]
-    param (
-        [Parameter(Mandatory = $true, ValueFromPipeline)]
-        [securestring]
-        $SecureString
-    )
-
-    process {
-        if ($null -ne $SecureString) {
-            $bstr = [Runtime.InteropServices.Marshal]::SecureStringToBSTR($SecureString)
-            try {
-                [System.Text.Encoding]::UTF8.GetBytes([Runtime.InteropServices.Marshal]::PtrToStringBSTR($bstr))
-            }
-            finally {
-                [Runtime.InteropServices.Marshal]::ZeroFreeBSTR($bstr)
-            }
-        }
-        else {
-            return [byte[]]::new(0)  # Return empty byte array instead of $null
-        }
-    }
-}
-
-<#
-.SYNOPSIS
-    Retrieves the name of the main Pode application script.
-
-.DESCRIPTION
-    The `Get-PodeApplicationName` function determines the name of the primary script (`.ps1`)
-    that started execution. It does this by examining the PowerShell call stack and
-    extracting the first script file that appears.
-
-    If no script file is found in the call stack, the function returns `"NoName"`.
-
-.OUTPUTS
-    [string]
-    Returns the filename of the main application script, or `"NoName"` if no script is found.
-
-.EXAMPLE
-    Get-PodeApplicationName
-
-    This retrieves the name of the main script that launched the Pode application.
-
-.EXAMPLE
-    $AppName = Get-PodeApplicationName
-    Write-Host "Application Name: $AppName"
-
-    This stores the retrieved application name in a variable and prints it.
-
-.NOTES
-    - This function relies on `Get-PSCallStack`, meaning it must be run within a script execution context.
-    - If called interactively or if no `.ps1` script is in the call stack, it will return `"NoName"`.
-    - This is an internal function and may change in future releases of Pode.
-#>
-function Get-PodeApplicationName {
-    $scriptFrame = (Get-PSCallStack | Where-Object { $_.Command -match '\.ps1$' } | Select-Object -First 1)
-    if ($scriptFrame) {
-        return    [System.IO.Path]::GetFileName($scriptFrame.Command)
-    }
-    else {
-        return 'NoName'
-    }
-}
-
-
-<#
-.SYNOPSIS
-    Returns the current date and time in UTC format.
-
-.DESCRIPTION
-    This function retrieves the current date and time in Coordinated Universal Time (UTC), ensuring consistency across different time zones.
-
-.OUTPUTS
-    [DateTime] - The current UTC date and time.
-
-.EXAMPLE
-    Get-PodeUtcNow
-
-    Returns the current UTC datetime.
-
-.NOTES
-    - This function is required to allow Pester test to mock it
-    - This function is for internal Pode usage and may be subject to change.
-#>
-function Get-PodeUtcNow {
-    [CmdletBinding()]
-    [OutputType([System.DateTime])]
-    param ()
-
-    process {
-        return [System.DateTime]::UtcNow
-    }
-}
-
-<#
-.SYNOPSIS
-	Evaluates if a given state version is valid against the current Pode version.
-
-.DESCRIPTION
-	This internal function compares two Pode version strings to determine if the state version is acceptable for use with the current version.
-	It accounts for semantic versioning rules and special handling for pre-release identifiers (e.g., alpha, beta).
-	If the current version is set to '[dev]', it always returns true to permit development overrides.
-
-.PARAMETER CurrentVersion
-	The currently executing Pode version string. This may include pre-release identifiers or be '[dev]'.
-
-.PARAMETER StateVersion
-	The version string from state data that should be validated against the current Pode version.
-
-.OUTPUTS
-	System.Boolean
-
-.EXAMPLE
-	Compare-PodeVersion -CurrentVersion '2.5.0' -StateVersion '2.4.3'
-	# Returns $true since the state version is less than the current version.
-
-.EXAMPLE
-	Compare-PodeVersion -CurrentVersion '2.5.0-beta.2' -StateVersion '2.5.0-beta.1'
-	# Returns $true since the state version is a lower pre-release of the same channel.
-
-.EXAMPLE
-	Compare-PodeVersion -CurrentVersion '2.5.0' -StateVersion '2.5.0-beta.1'
-	# Returns $false since a production version cannot accept a pre-release state.
-
-.NOTES
-	This is an internal Pode function and is subject to change.
-#>
-function Compare-PodeVersion {
-    param (
-        [string]$CurrentVersion,
-        [string]$StateVersion
-    )
-
-    # [dev] always passes.
-    if ($CurrentVersion -eq '[dev]') {
-        return $true
-    }
-
-    # Determine if versions have pre-release parts.
-    $currentHasPre = $CurrentVersion -match '-'
-    $stateHasPre = $StateVersion -match '-'
-
-    # Rule: Production (no pre-release) should never accept a pre-release state.
-    if (-not $currentHasPre -and $stateHasPre) {
-        return $false
-    }
-
-    # Split each version into base and pre-release components.
-    $currentSplit = $CurrentVersion -split '-', 2
-    $stateSplit = $StateVersion -split '-', 2
-
-    $currentBase = [System.Version]::Parse($currentSplit[0])
-    $stateBase = [System.Version]::Parse($stateSplit[0])
-
-
-    # Compare base versions.
-    if ($stateBase -lt $currentBase) {
-        return $true
-    }
-    elseif ($stateBase -gt $currentBase) {
-        return $false
-    }
-
-    # Base versions are equal.
-    $currentPre = if ($currentSplit.Length -gt 1) { $currentSplit[1] } else { $null }
-    $statePre = if ($stateSplit.Length -gt 1) { $stateSplit[1] } else { $null }
-
-    # If current is production (no pre-release) and state is not, allow it.
-    if ($null -eq $currentPre -and $null -eq $statePre) {
-        return $true
-    }
-    # If current has a pre-release but state is production, that's not allowed.
-    if ($null -ne $currentPre -and $null -eq $statePre) {
-        return $false
-    }
-
-    # Both have pre-release parts: split on the period.
-    $currentParts = $currentPre -split '\.'
-    $stateParts = $statePre -split '\.'
-
-    # Compare pre-release channels (e.g. alpha vs beta)
-    $currentTag = $currentParts[0]
-    $stateTag = $stateParts[0]
-
-    if ($currentTag -ne $stateTag) {
-        # Different channels are not allowed.
-        return $false
-    }
-
-    # Compare numeric identifiers if available.
-    $currentNum = if ($currentParts.Length -gt 1) { [int]$currentParts[1] } else { 0 }
-    $stateNum = if ($stateParts.Length -gt 1) { [int]$stateParts[1] } else { 0 }
-
-    # Allow state only if its numeric part is less than or equal to current.
-    return ($stateNum -le $currentNum)
-}
-
->>>>>>> b9ff3132
 <#
 .SYNOPSIS
     Determines the MIME type of an image from its binary header.
