--- conflicted
+++ resolved
@@ -185,16 +185,6 @@
 
     # set thread counts
     $ctx.Threads = @{
-<<<<<<< HEAD
-        General    = $Threads
-        Schedules  = 10
-        Files      = 1
-        Tasks      = 2
-        WebSockets = 2
-        Timers     = 1
-        Service    = 0
-        Watchers   = 0
-=======
         General     = $Threads
         Schedules   = 10
         Files       = 1
@@ -203,7 +193,7 @@
         AsyncRoutes = 0
         Timers      = 1
         Service     = 0
->>>>>>> 2fc74905
+        Watchers   = 0
     }
 
     # set socket details for pode server
@@ -547,22 +537,6 @@
     $ctx.Server.Endware = @()
 
     # runspace pools
-<<<<<<< HEAD
-    $ctx.RunspacePools = @{
-        Main      = $null
-        Web       = $null
-        Smtp      = $null
-        Tcp       = $null
-        Signals   = $null
-        Schedules = $null
-        Gui       = $null
-        Tasks     = $null
-        Files     = $null
-        Timers    = $null
-        Service   = $null
-        Watchdog  = $null
-    }
-=======
     $ctx.RunspacePools = [System.Collections.Concurrent.ConcurrentDictionary[string, object]]::new([System.StringComparer]::OrdinalIgnoreCase)
     $ctx.RunspacePools['Main'] = $null
     $ctx.RunspacePools['Web'] = $null
@@ -575,7 +549,7 @@
     $ctx.RunspacePools['Files'] = $null
     $ctx.RunspacePools['Timers'] = $null
     $ctx.RunspacePools['Service'] = $null
->>>>>>> 2fc74905
+     $ctx.RunspacePools['Watchdog'] = $null
 
     # threading locks, etc.
     $ctx.Threading.Lockables = @{
