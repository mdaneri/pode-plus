--- conflicted
+++ resolved
@@ -55,13 +55,11 @@
         [string]
         $ConfigFile,
 
-<<<<<<< HEAD
         [string]
         $ApplicationName,
-=======
+
         [hashtable]
         $Service,
->>>>>>> bff859d6
 
         [switch]
         $Daemon
@@ -108,6 +106,7 @@
     $ctx.Server.PodeModule = (Get-PodeModuleInfo)
     $ctx.Server.Console = $Console
     $ctx.Server.ComputerName = [System.Net.DNS]::GetHostName()
+    
     try {
         $ctx.Server.Fqdn = [System.Net.Dns]::GetHostEntry($ctx.Server.ComputerName).HostName
     }
@@ -115,7 +114,6 @@
         $ctx.Server.Fqdn = $ctx.Server.ComputerName
     }
     $ctx.Server.ApplicationName = $ApplicationName
-
 
 
     if ($null -ne $Service) {
@@ -735,8 +733,8 @@
     if (Test-PodeServiceEnabled ) {
         $PodeContext.Threads['Service'] = 1
         $PodeContext.RunspacePools.Service = @{
-            Pool  = [runspacefactory]::CreateRunspacePool(1, 1, $PodeContext.RunspaceState, $Host)
-            State = 'Waiting'
+            Pool   = [runspacefactory]::CreateRunspacePool(1, 1, $PodeContext.RunspaceState, $Host)
+            State  = 'Waiting'
             LastId = 0
         }
     }
