using namespace Pode

function New-PodeContext {
    [CmdletBinding()]
    param(
        [Parameter()]
        [scriptblock]
        $ScriptBlock,

        [Parameter()]
        [string]
        $FilePath,

        [Parameter()]
        [int]
        $Threads = 1,

        [Parameter()]
        [int]
        $Interval = 0,

        [Parameter()]
        [string]
        $ServerRoot,

        [Parameter()]
        [string]
        $Name = $null,

        [Parameter()]
        [string]
        $ServerlessType,

        [Parameter()]
        [string]
        $StatusPageExceptions,

        [Parameter()]
        [string]
        $ListenerType,

        [Parameter()]
        [string[]]
        $EnablePool,

        [hashtable]
        $Console,

        [switch]
        $EnableBreakpoints,

        [switch]
        $IgnoreServerConfig,

        [string]
        $ConfigFile,

        [string]
        $ApplicationName,

        [hashtable]
        $Service,

        [switch]
        $Daemon
    )

    # set a random server name if one not supplied
    if (Test-PodeIsEmpty $Name) {
        $Name = Get-PodeRandomName
    }

    # are we running in a serverless context
    $isServerless = ![string]::IsNullOrWhiteSpace($ServerlessType)

    # ensure threads are always >0, for to 1 if we're serverless
    if (($Threads -le 0) -or $isServerless) {
        $Threads = 1
    }

    # basic context object
    $ctx = [PSCustomObject]::new() |
        Add-Member -MemberType NoteProperty -Name Threads -Value @{} -PassThru |
        Add-Member -MemberType NoteProperty -Name Timers -Value @{} -PassThru |
        Add-Member -MemberType NoteProperty -Name Schedules -Value @{} -PassThru |
        Add-Member -MemberType NoteProperty -Name Tasks -Value @{} -PassThru |
        Add-Member -MemberType NoteProperty -Name AsyncRoutes -Value @{} -PassThru |
        Add-Member -MemberType NoteProperty -Name RunspacePools -Value $null -PassThru |
        Add-Member -MemberType NoteProperty -Name Runspaces -Value $null -PassThru |
        Add-Member -MemberType NoteProperty -Name RunspaceState -Value $null -PassThru |
        Add-Member -MemberType NoteProperty -Name Tokens -Value @{} -PassThru |
        Add-Member -MemberType NoteProperty -Name LogsToProcess -Value $null -PassThru |
        Add-Member -MemberType NoteProperty -Name Threading -Value @{} -PassThru |
        Add-Member -MemberType NoteProperty -Name Server -Value @{} -PassThru |
        Add-Member -MemberType NoteProperty -Name Metrics -Value @{} -PassThru |
        Add-Member -MemberType NoteProperty -Name Listeners -Value @() -PassThru |
        Add-Member -MemberType NoteProperty -Name Receivers -Value @() -PassThru |
        Add-Member -MemberType NoteProperty -Name Watchers -Value @() -PassThru |
        Add-Member -MemberType NoteProperty -Name Fim -Value @{} -PassThru

    # set the server name, logic and root, and other basic properties
    $ctx.Server.Name = $Name
    $ctx.Server.Logic = $ScriptBlock
    $ctx.Server.LogicPath = $FilePath
    $ctx.Server.Interval = $Interval
    $ctx.Server.PodeModule = (Get-PodeModuleInfo)
    $ctx.Server.Console = $Console
    $ctx.Server.ComputerName = [System.Net.DNS]::GetHostName()
    
    try {
        $ctx.Server.Fqdn = [System.Net.Dns]::GetHostEntry($ctx.Server.ComputerName).HostName
    }
    catch {
        $ctx.Server.Fqdn = $ctx.Server.ComputerName
    }
    $ctx.Server.ApplicationName = $ApplicationName


    if ($null -ne $Service) {
        $ctx.Server.Service = $Service
    }
    # list of created listeners/receivers
    $ctx.Listeners = @()
    $ctx.Receivers = @()
    $ctx.Watchers = @()

    # default secret that can used when needed, and a secret isn't supplied
    $ctx.Server.DefaultSecret = New-PodeGuid -Secure

    # list of timers/schedules/tasks/fim
    $ctx.Timers = @{
        Enabled = ($EnablePool -icontains 'timers')
        Items   = @{}
    }

    $ctx.Schedules = @{
        Enabled   = ($EnablePool -icontains 'schedules')
        Items     = @{}
        Processes = @{}
    }

    $ctx.Tasks = @{
        Enabled      = ($EnablePool -icontains 'tasks')
        Items        = @{}
        Processes    = @{}
        HouseKeeping = @{
            TimerInterval    = 30
            RetentionMinutes = 1
        }
    }

    $ctx.AsyncRoutes = @{
        Enabled             = $true
        Processes           = [System.Collections.Concurrent.ConcurrentDictionary[string, PSObject]]::new()
        HouseKeeping        = @{
            TimerInterval    = 30
            RetentionMinutes = 10
        }
        UserFieldIdentifier = 'Id'
    }

    $ctx.Fim = @{
        Enabled = ($EnablePool -icontains 'files')
        Items   = @{}
    }

    # auto importing (modules, funcs, snap-ins)
    $ctx.Server.AutoImport = Initialize-PodeAutoImportConfiguration

    # basic logging setup
    $ctx.Server.Logging = @{
        Enabled = $true
        Types   = @{}
    }

    # set thread counts
    $ctx.Threads = @{
<<<<<<< HEAD
        General     = $Threads
        Schedules   = 10
        Files       = 1
        Tasks       = 2
        WebSockets  = 2
        AsyncRoutes = 0
        Timers      = 1
=======
        General    = $Threads
        Schedules  = 10
        Files      = 1
        Tasks      = 2
        WebSockets = 2
        Timers     = 1
        Service    = 0
>>>>>>> b9ff3132
    }

    # set socket details for pode server
    $ctx.Server.Sockets = @{
        Ssl            = @{
            Protocols = Get-PodeDefaultSslProtocol
        }
        ReceiveTimeout = 100
    }

    $ctx.Server.Signals = @{
        Enabled  = $false
        Listener = $null
    }

    $ctx.Server.Http = @{
        Listener = $null
    }

    $ctx.Server.Sse = @{
        Signed         = $false
        Secret         = $null
        Strict         = $false
        DefaultScope   = 'Global'
        BroadcastLevel = @{}
    }

    $ctx.Server.WebSockets = @{
        Enabled     = ($EnablePool -icontains 'websockets')
        Receiver    = $null
        Connections = @{}
    }

    # set default request config
    $ctx.Server.Request = @{
        Timeout  = 30
        BodySize = 100MB
    }

    # default Folders
    $ctx.Server.DefaultFolders = @{
        Views  = 'views'
        Public = 'public'
        Errors = 'errors'
    }

    $ctx.Server.Debug = @{
        Breakpoints = @{
            Enabled = $false
        }
    }

    $ctx.Server.AllowedActions = @{
        Suspend         = $true
        Restart         = $true
        Disable         = $true
        DisableSettings = @{
            RetryAfter    = 3600
            LimitRuleName = '__Pode_Disable_Code_503__'
        }
        Timeout         = @{
            Suspend = 30
            Resume  = 30
        }
    }

    # Load the server configuration based on the provided parameters.
    # If $IgnoreServerConfig is set, an empty configuration (@{}) is assigned; otherwise, the configuration is loaded using Open-PodeConfiguration.
    if ($IgnoreServerConfig) {
        $ctx.Server.Configuration = @{}
    }
    else {
        $ctx.Server.Configuration = Open-PodeConfiguration -ServerRoot $ServerRoot -Context $ctx -ConfigFile $ConfigFile
    }

    # Set the 'Enabled' property of the server configuration.
    # This is based on whether $IgnoreServerConfig is explicitly present (false if present, true otherwise).
    $ctx.Server.Configuration.Enabled = ! $IgnoreServerConfig.IsPresent

    # Assign the specified configuration file path (if any) to the 'ConfigFile' property of the server configuration.
    # This allows tracking which configuration file was used, even if overridden.
    $ctx.Server.Configuration.ConfigFile = $ConfigFile

    # over status page exceptions
    if (!(Test-PodeIsEmpty $StatusPageExceptions)) {
        if ($null -eq $ctx.Server.Web) {
            $ctx.Server.Web = @{ ErrorPages = @{} }
        }

        $ctx.Server.Web.ErrorPages.ShowExceptions = ($StatusPageExceptions -eq 'show')
    }

    # configure the server's root path
    $ctx.Server.Root = $ServerRoot
    if (!(Test-PodeIsEmpty $ctx.Server.Configuration.Server.Root)) {
        $ctx.Server.Root = Get-PodeRelativePath -Path $ctx.Server.Configuration.Server.Root -RootPath $ctx.Server.Root -JoinRoot -Resolve -TestPath
    }

    if (Test-PodeIsEmpty $ctx.Server.Root) {
        $ctx.Server.Root = $PWD.Path
    }

    # debugging
    if ($EnableBreakpoints) {
        $ctx.Server.Debug.Breakpoints.Enabled = $EnableBreakpoints.IsPresent
    }

    # set the server's listener type
    $ctx.Server.ListenerType = $ListenerType

    # set serverless info
    $ctx.Server.ServerlessType = $ServerlessType
    $ctx.Server.IsServerless = $isServerless
    if ($isServerless) {
        $ctx.Server.Console.DisableTermination = $true
    }

    # set the server types
    $ctx.Server.IsService = ($Interval -gt 0)
    $ctx.Server.Types = @()

    # is the server running under IIS? (also, disable termination)
    $ctx.Server.IsIIS = (!$isServerless -and (!(Test-PodeIsEmpty $env:ASPNETCORE_PORT)) -and (!(Test-PodeIsEmpty $env:ASPNETCORE_TOKEN)))
    if ($ctx.Server.IsIIS) {
        # set iis token/settings
        $ctx.Server.IIS = @{
            Token    = $env:ASPNETCORE_TOKEN
            Port     = $env:ASPNETCORE_PORT
            Path     = @{
                Raw       = '/'
                Pattern   = '^/'
                IsNonRoot = $false
            }
            Shutdown = $false
        }

        if (![string]::IsNullOrWhiteSpace($env:ASPNETCORE_APPL_PATH) -and ($env:ASPNETCORE_APPL_PATH -ne '/')) {
            $ctx.Server.IIS.Path.Raw = $env:ASPNETCORE_APPL_PATH
            $ctx.Server.IIS.Path.Pattern = "^$($env:ASPNETCORE_APPL_PATH)"
            $ctx.Server.IIS.Path.IsNonRoot = $true
        }
    }

    # is the server running under Heroku?
    $ctx.Server.IsHeroku = (!$isServerless -and (!(Test-PodeIsEmpty $env:PORT)) -and (!(Test-PodeIsEmpty $env:DYNO)))

    # Check if the current session is running in a console-like environment and it's not marked as Daemon
    if ((Test-PodeHasConsole) -and ! $Daemon) {
        try {
            if (! (Test-PodeIsISEHost)) {
                # If the session is not configured for quiet mode, modify console behavior
                if (!$ctx.Server.Console.Quiet) {
                    # Hide the cursor to improve the console appearance
                    [System.Console]::CursorVisible = $false

                    # If the divider line should be shown, configure UTF-8 output encoding
                    if ($ctx.Server.Console.ShowDivider) {
                        [Console]::OutputEncoding = [System.Text.Encoding]::UTF8
                    }
                }
                if (Test-PodeIsConsoleHost) {
                    # Treat Ctrl+C as input instead of terminating the process
                    [Console]::TreatControlCAsInput = $true
                }
            }
        }
        catch {
            # Console support is partial , configure the context for non-console behavior
            $ctx.Server.Console.DisableTermination = $true  # Prevent termination
            $ctx.Server.Console.DisableConsoleInput = $true # Disable console input
            $ctx.Server.Console.Quiet = $true               # Silence the console
            $ctx.Server.Console.ShowDivider = $false        # Disable divider display
        }
    }
    else {
        # If not running in a console-like environment, configure the context for non-console behavior
        $ctx.Server.Console.DisableTermination = $true  # Prevent termination
        $ctx.Server.Console.DisableConsoleInput = $true # Disable console input
        $ctx.Server.Console.Quiet = $true               # Silence the console
        $ctx.Server.Console.ShowDivider = $false        # Disable divider display
    }

    # set the IP address details
    $ctx.Server.Endpoints = @{}
    $ctx.Server.EndpointsMap = @{}

    # general encoding for the server
    $ctx.Server.Encoding = [System.Text.UTF8Encoding]::new()

    # setup gui details
    $ctx.Server.Gui = @{}

    # shared temp drives
    $ctx.Server.Drives = @{}
    $ctx.Server.InbuiltDrives = @{}

    # shared state between runspaces
    $ctx.Server.State = [System.Collections.Concurrent.ConcurrentDictionary[string, object]]::new([System.StringComparer]::OrdinalIgnoreCase)

    # setup caching
    $ctx.Server.Cache = @{
        Items          = @{}
        Storage        = @{}
        DefaultStorage = $null
        DefaultTtl     = 3600 # 1hr
    }

    # output details, like variables, to be set once the server stops
    $ctx.Server.Output = @{
        Variables = @{}
    }

    # view engine for rendering pages
    $ctx.Server.ViewEngine = @{
        Type           = 'html'
        Extension      = 'html'
        ScriptBlock    = $null
        UsingVariables = $null
        IsDynamic      = $false
    }

    # pode default preferences
    $ctx.Server.Preferences = @{
        Routes = @{
            IfExists = $null
        }
    }

    # routes for pages and api
    $ctx.Server.Routes = [ordered]@{
        # common methods
        'get'     = [ordered]@{}
        'post'    = [ordered]@{}
        'put'     = [ordered]@{}
        'patch'   = [ordered]@{}
        'delete'  = [ordered]@{}
        # other methods
        'connect' = [ordered]@{}
        'head'    = [ordered]@{}
        'merge'   = [ordered]@{}
        'options' = [ordered]@{}
        'trace'   = [ordered]@{}
        'static'  = [ordered]@{}
        'signal'  = [ordered]@{}
        '*'       = [ordered]@{}
    }

    # verbs for tcp
    $ctx.Server.Verbs = @{}

    # secrets
    $ctx.Server.Secrets = @{
        Vaults = @{}
        Keys   = @{}
    }

    # custom view paths
    $ctx.Server.Views = @{}

    # handlers for tcp
    $ctx.Server.Handlers = @{
        smtp    = @{}
        service = @{}
    }

    # setup basic access placeholders
    $ctx.Server.Access = @{
        Allow = @{}
        Deny  = @{}
    }

    # setup basic limit rules
    $ctx.Server.Limits = @{
        Rate   = @{
            Rules        = [ordered]@{}
            RuleOrder    = @()
            RulesAltered = $false
        }
        Access = @{
            Rules         = [ordered]@{}
            RuleOrder     = @()
            RulesAltered  = $false
            HaveAllowRule = $false
        }
    }

    # cookies and session logic
    $ctx.Server.Cookies = @{
        Csrf    = @{}
        Secrets = @{}
    }

    # sessions
    $ctx.Server.Sessions = @{}

    #OpenApi Definition Tag
    $ctx.Server.OpenAPI = Initialize-PodeOpenApiTable -DefaultDefinitionTag $ctx.Server.Web.OpenApi.DefaultDefinitionTag


    # server metrics
    $ctx.Metrics = @{
        Server   = @{
            InitialLoadTime = [datetime]::UtcNow
            StartTime       = [datetime]::UtcNow
            RestartCount    = 0
        }
        Requests = @{
            Total       = 0
            StatusCodes = @{}
        }
        Signals  = @{
            Total = 0
        }
    }

    # authentication and authorisation methods
    $ctx.Server.Authentications = @{
        Methods = @{}
    }

    $ctx.Server.Authorisations = @{
        Methods = @{}
    }

    # create new cancellation tokens
    $ctx.Tokens = Initialize-PodeCancellationToken

    # requests that should be logged
    $ctx.LogsToProcess = [System.Collections.ArrayList]::new()

    # middleware that needs to run
    $ctx.Server.Middleware = @()
    $ctx.Server.BodyParsers = @{}

    # common support values
    $ctx.Server.Compression = @{
        Encodings = @('gzip', 'deflate', 'x-gzip')
    }

    # endware that needs to run
    $ctx.Server.Endware = @()

    # runspace pools
<<<<<<< HEAD
    $ctx.RunspacePools = [System.Collections.Concurrent.ConcurrentDictionary[string, PSObject]]::new()
    $ctx.RunspacePools['Main'] = $null
    $ctx.RunspacePools['Web'] = $null
    $ctx.RunspacePools['Smtp'] = $null
    $ctx.RunspacePools['Tcp'] = $null
    $ctx.RunspacePools['Signals'] = $null
    $ctx.RunspacePools['Schedules'] = $null
    $ctx.RunspacePools['Gui'] = $null
    $ctx.RunspacePools['Tasks'] = $null
    $ctx.RunspacePools['Files'] = $null
    $ctx.RunspacePools['Timers'] = $null
=======
    $ctx.RunspacePools = @{
        Main      = $null
        Web       = $null
        Smtp      = $null
        Tcp       = $null
        Signals   = $null
        Schedules = $null
        Gui       = $null
        Tasks     = $null
        Files     = $null
        Timers    = $null
        Service   = $null
    }
>>>>>>> b9ff3132

    # threading locks, etc.
    $ctx.Threading.Lockables = @{
        Global = [hashtable]::Synchronized(@{})
        Cache  = [hashtable]::Synchronized(@{})
        Custom = @{}
    }

    $ctx.Threading.Mutexes = @{}
    $ctx.Threading.Semaphores = @{}

    # setup runspaces
    $ctx.Runspaces = @()

    # setup events
    $ctx.Server.Events = @{
        Start     = [ordered]@{}
        Terminate = [ordered]@{}
        Restart   = [ordered]@{}
        Browser   = [ordered]@{}
        Crash     = [ordered]@{}
        Stop      = [ordered]@{}
        Running   = [ordered]@{}
    }

    # modules
    $ctx.Server.Modules = [ordered]@{}

    # setup security
    $ctx.Server.Security = @{
        ServerDetails = $true
        Headers       = @{}
        Cache         = @{
            ContentSecurity   = @{}
            PermissionsPolicy = @{}
        }
    }

    # scoped variables
    $ctx.Server.ScopedVariables = [ordered]@{}

    # an internal cache for adhoc values, such as module importing checks
    $ctx.Server.InternalCache = @{
        YamlModuleImported = $null
    }

    # return the new context
    return $ctx
}

<#
.SYNOPSIS
    Creates and initializes runspace pools for various Pode components.

.DESCRIPTION
    This function sets up runspace pools for different Pode components, such as timers, schedules, web endpoints, web sockets, SMTP, TCP, and more. It dynamically adjusts the thread counts based on the presence of specific components and their configuration.

.OUTPUTS
    Initializes and configures runspace pools for various Pode components.
#>
function New-PodeRunspacePool {
    if ($PodeContext.Server.IsServerless) {
        return
    }

    # setup main runspace pool
    $threadsCounts = @{
        Default  = 3
        Log      = 1
        Schedule = 1
        Misc     = 1
    }

    if (!(Test-PodeSchedulesExist)) {
        $threadsCounts.Schedule = 0
    }

    if (!(Test-PodeLoggersExist)) {
        $threadsCounts.Log = 0
    }

    # main runspace - for timers, schedules, etc
    $totalThreadCount = ($threadsCounts.Values | Measure-Object -Sum).Sum
    $PodeContext.RunspacePools.Main = @{
        Pool   = New-PodeRunspacePoolNetWrapper  -MaxRunspaces $totalThreadCount -RunspaceState $PodeContext.RunspaceState
        State  = 'Waiting'
        LastId = 0
    }

    # web runspace - if we have any http/s endpoints
    if (Test-PodeEndpointByProtocolType -Type Http) {
        $PodeContext.RunspacePools.Web = @{
            Pool   = [runspacefactory]::CreateRunspacePool(1, ($PodeContext.Threads.General + 1), $PodeContext.RunspaceState, $Host)
            State  = 'Waiting'
            LastId = 0
        }
    }

    # smtp runspace - if we have any smtp endpoints
    if (Test-PodeEndpointByProtocolType -Type Smtp) {
        $PodeContext.RunspacePools.Smtp = @{
            Pool   = New-PodeRunspacePoolNetWrapper -MaxRunspaces ($PodeContext.Threads.General + 1) -RunspaceState $PodeContext.RunspaceState
            State  = 'Waiting'
            LastId = 0
        }
    }

    # tcp runspace - if we have any tcp endpoints
    if (Test-PodeEndpointByProtocolType -Type Tcp) {
        $PodeContext.RunspacePools.Tcp = @{
            Pool   = New-PodeRunspacePoolNetWrapper -MaxRunspaces ($PodeContext.Threads.General + 1) -RunspaceState $PodeContext.RunspaceState
            State  = 'Waiting'
            LastId = 0
        }
    }

    # signals runspace - if we have any ws/s endpoints
    if (Test-PodeEndpointByProtocolType -Type Ws) {
        $PodeContext.RunspacePools.Signals = @{
            Pool   = New-PodeRunspacePoolNetWrapper -MaxRunspaces ($PodeContext.Threads.General + 2) -RunspaceState $PodeContext.RunspaceState
            State  = 'Waiting'
            LastId = 0
        }
    }

    # web socket connections runspace - for receiving data for external sockets
    if (Test-PodeWebSocketsExist) {
        $PodeContext.RunspacePools.WebSockets = @{
            Pool   = New-PodeRunspacePoolNetWrapper -MaxRunspaces ($PodeContext.Threads.WebSockets + 1) -RunspaceState $PodeContext.RunspaceState
            State  = 'Waiting'
            LastId = 0
        }

        New-PodeWebSocketReceiver
    }

    # setup timer runspace pool -if we have any timers
    if (Test-PodeTimersExist) {
        $PodeContext.RunspacePools.Timers = @{
            Pool   = [runspacefactory]::CreateRunspacePool(1, $PodeContext.Threads.Timers, $PodeContext.RunspaceState, $Host)
            State  = 'Waiting'
            LastId = 0
        }
    }

    # setup schedule runspace pool -if we have any schedules
    if (Test-PodeSchedulesExist) {
        $PodeContext.RunspacePools.Schedules = @{
            Pool   = New-PodeRunspacePoolNetWrapper -MaxRunspaces $PodeContext.Threads.Schedules -RunspaceState $PodeContext.RunspaceState
            State  = 'Waiting'
            LastId = 0
        }
    }

    # setup tasks runspace pool -if we have any tasks
    if (Test-PodeTasksExist) {
        $PodeContext.RunspacePools.Tasks = @{
            Pool   = New-PodeRunspacePoolNetWrapper -MaxRunspaces $PodeContext.Threads.Tasks -RunspaceState $PodeContext.RunspaceState
            State  = 'Waiting'
            LastId = 0
        }
    }

    # setup files runspace pool -if we have any file watchers
    if (Test-PodeFileWatchersExist) {
        $PodeContext.RunspacePools.Files = @{
            Pool   = New-PodeRunspacePoolNetWrapper -MaxRunspaces ($PodeContext.Threads.Files + 1) -RunspaceState $PodeContext.RunspaceState
            State  = 'Waiting'
            LastId = 0
        }
    }

    # setup gui runspace pool (only for non-ps-core) - if gui enabled
    if (Test-PodeGuiEnabled) {
        $PodeContext.RunspacePools.Gui = @{
            Pool   = New-PodeRunspacePoolNetWrapper -MaxRunspaces 1 -RunspaceState $PodeContext.RunspaceState
            State  = 'Waiting'
            LastId = 0
        }

        $PodeContext.RunspacePools.Gui.Pool.ApartmentState = 'STA'
    }

    if (Test-PodeServiceEnabled ) {
        $PodeContext.Threads['Service'] = 1
        $PodeContext.RunspacePools.Service = @{
            Pool   = [runspacefactory]::CreateRunspacePool(1, 1, $PodeContext.RunspaceState, $Host)
            State  = 'Waiting'
            LastId = 0
        }
    }
}

<#
.SYNOPSIS
    Creates a new Pode state context object from an existing context.

.DESCRIPTION
    The New-PodeStateContext function constructs a new PSCustomObject that represents the current state of various Pode components. It extracts specific properties from the provided context object and organizes them into a structured format for easier management and monitoring.

.PARAMETER Context
    The existing context object containing Pode state information. This parameter is mandatory and must not be null.

.EXAMPLE
    # Load the vars into the share state
    $session =  New-PodeStateContext -Context $PodeContext
#>
function New-PodeStateContext {
    param(
        [Parameter(Mandatory = $true)]
        [ValidateNotNull()]
        $Context
    )

    return ([PSCustomObject]::new() |
            Add-Member -MemberType NoteProperty -Name Threads -Value $Context.Threads -PassThru |
            Add-Member -MemberType NoteProperty -Name Timers -Value $Context.Timers -PassThru |
            Add-Member -MemberType NoteProperty -Name Schedules -Value $Context.Schedules -PassThru |
            Add-Member -MemberType NoteProperty -Name Tasks -Value $Context.Tasks -PassThru |
            Add-Member -MemberType NoteProperty -Name Fim -Value $Context.Fim -PassThru |
            Add-Member -MemberType NoteProperty -Name RunspacePools -Value $Context.RunspacePools -PassThru |
            Add-Member -MemberType NoteProperty -Name Tokens -Value $Context.Tokens -PassThru |
            Add-Member -MemberType NoteProperty -Name Metrics -Value $Context.Metrics -PassThru |
            Add-Member -MemberType NoteProperty -Name LogsToProcess -Value $Context.LogsToProcess -PassThru |
            Add-Member -MemberType NoteProperty -Name Threading -Value $Context.Threading -PassThru |
            Add-Member -MemberType NoteProperty -Name Server -Value $Context.Server -PassThru |
            Add-Member -MemberType NoteProperty -Name AsyncRoutes -Value $Context.AsyncRoutes -PassThru
    )
}

<#
.SYNOPSIS
    Opens and processes the Pode server configuration.

.DESCRIPTION
    This function handles loading the Pode server configuration file. It supports custom configurations specified by environment variables,
    a provided file path, or falls back to the default `server.psd1` file. The function sets the configuration for both the server and web contexts.

.PARAMETER ServerRoot
    Specifies the root directory of the server. Defaults to `$null` if not provided.

.PARAMETER Context
    Specifies the context to set configurations for Pode server and web.

.PARAMETER ConfigFile
    Allows specifying a custom configuration file path. If provided, it overrides any other configuration file.

.OUTPUTS
    Hashtable representing the loaded configuration.

.NOTES
    This is an internal function and may change in future releases of Pode.
#>
function Open-PodeConfiguration {
    [CmdletBinding()]
    [OutputType([hashtable])]
    param(
        [Parameter()]
        [string]
        $ServerRoot = $null,

        [Parameter()]
        $Context,

        [Parameter()]
        [string]
        $ConfigFile
    )

    # Initialize an empty configuration hashtable
    $config = @{}

    # Set the path to the default root configuration file
    $configPath = (Join-PodeServerRoot -Folder '.' -FilePath 'server.psd1' -Root $ServerRoot)

    # Check for an environment-specific configuration file if the environment variable is set
    if (!(Test-PodeIsEmpty $env:PODE_ENVIRONMENT)) {
        $_path = (Join-PodeServerRoot -Folder '.' -FilePath "server.$($env:PODE_ENVIRONMENT).psd1" -Root $ServerRoot)
        if (Test-PodePath -Path $_path -NoStatus) {
            $configPath = $_path
        }
    }

    # Override the configuration path if a valid ConfigFile parameter is provided
    if (!([string]::IsNullOrEmpty($ConfigFile))) {
        #-and (Test-Path -Path $ConfigFile -PathType Leaf)) {
        $configPath = Get-PodeRelativePath -Path $ConfigFile -JoinRoot -Resolve -RootPath $ServerRoot -TestPath
    }

    # check the path exists, and load the config
    if (Test-PodePath -Path $configPath -NoStatus) {
        # Import the configuration from the file
        $config = Import-PowerShellDataFile -Path $configPath -ErrorAction Stop

        # Set the server and web configurations in the provided context
        Set-PodeServerConfiguration -Configuration $config.Server -Context $Context
        Set-PodeWebConfiguration -Configuration $config.Web -Context $Context
    }

    # Return the loaded configuration
    return $config
}

function Set-PodeServerConfiguration {
    param(
        [Parameter()]
        [hashtable]
        $Configuration,

        [Parameter()]
        $Context
    )

    # file monitoring
    $Context.Server.FileMonitor = @{
        Enabled   = [bool]$Configuration.FileMonitor.Enable
        Exclude   = (Convert-PodePathPatternsToRegex -Paths @($Configuration.FileMonitor.Exclude))
        Include   = (Convert-PodePathPatternsToRegex -Paths @($Configuration.FileMonitor.Include))
        ShowFiles = [bool]$Configuration.FileMonitor.ShowFiles
        Files     = @()
    }

    # logging
    $Context.Server.Logging = @{
        Enabled = (($null -eq $Configuration.Logging.Enable) -or [bool]$Configuration.Logging.Enable)
        Masking = @{
            Patterns = (Remove-PodeEmptyItemsFromArray -Array @($Configuration.Logging.Masking.Patterns))
            Mask     = (Protect-PodeValue -Value $Configuration.Logging.Masking.Mask -Default '********')
        }
        Types   = @{}
    }

    # sockets
    if (!(Test-PodeIsEmpty $Configuration.Ssl.Protocols)) {
        $Context.Server.Sockets.Ssl.Protocols = (ConvertTo-PodeSslProtocol -Protocol $Configuration.Ssl.Protocols)
    }

    if ([int]$Configuration.ReceiveTimeout -gt 0) {
        $Context.Server.Sockets.ReceiveTimeout = (Protect-PodeValue -Value $Configuration.ReceiveTimeout $Context.Server.Sockets.ReceiveTimeout)
    }

    # auto-import
    $Context.Server.AutoImport = Read-PodeAutoImportConfiguration -Configuration $Configuration

    # request
    if ([int]$Configuration.Request.Timeout -gt 0) {
        $Context.Server.Request.Timeout = [int]$Configuration.Request.Timeout
    }

    if ([long]$Configuration.Request.BodySize -gt 0) {
        $Context.Server.Request.BodySize = [long]$Configuration.Request.BodySize
    }

    # default folders
    if ($Configuration.DefaultFolders) {
        if ($Configuration.DefaultFolders.Public) {
            $Context.Server.DefaultFolders.Public = $Configuration.DefaultFolders.Public
        }
        if ($Configuration.DefaultFolders.Views) {
            $Context.Server.DefaultFolders.Views = $Configuration.DefaultFolders.Views
        }
        if ($Configuration.DefaultFolders.Errors) {
            $Context.Server.DefaultFolders.Errors = $Configuration.DefaultFolders.Errors
        }
    }

    # debug
    $Context.Server.Debug = @{
        Breakpoints = @{
            Enabled = [bool](Protect-PodeValue -Value  $Configuration.Debug.Breakpoints.Enable -Default $Context.Server.Debug.Breakpoints.Enable)
        }
    }

    $Context.AsyncRoutes.HouseKeeping = @{
        TimerInterval    = Protect-PodeValue -Value $Configuration.AsyncRoutes.HouseKeeping.TimerInterval -Default $Context.AsyncRoutes.HouseKeeping.TimerInterval
        RetentionMinutes = Protect-PodeValue -Value $Configuration.AsyncRoutes.HouseKeeping.RetentionMinutes -Default $Context.AsyncRoutes.HouseKeeping.RetentionMinutes
    }

    $Context.AsyncRoutes.UserFieldIdentifier = Protect-PodeValue -Value $Configuration.AsyncRoutes.UserFieldIdentifier -Default $Context.AsyncRoutes.UserFieldIdentifier

    $Context.Tasks.HouseKeeping = @{
        TimerInterval    = Protect-PodeValue -Value $Configuration.Tasks.HouseKeeping.TimerInterval -Default $Context.Tasks.HouseKeeping.TimerInterval
        RetentionMinutes = Protect-PodeValue -Value $Configuration.Tasks.HouseKeeping.RetentionMinutes -Default $Context.Tasks.HouseKeeping.RetentionMinutes
    }

    $Context.Server.AllowedActions = @{
        Suspend         = [bool](Protect-PodeValue -Value  $Configuration.AllowedActions.Suspend -Default $Context.Server.AllowedActions.Suspend)
        Restart         = [bool](Protect-PodeValue -Value  $Configuration.AllowedActions.Restart -Default $Context.Server.AllowedActions.Restart)
        Disable         = [bool](Protect-PodeValue -Value  $Configuration.AllowedActions.Disable -Default $Context.Server.AllowedActions.Disable)
        DisableSettings = @{
            RetryAfter    = [int](Protect-PodeValue -Value  $Configuration.AllowedActions.DisableSettings.RetryAfter -Default $Context.Server.AllowedActions.DisableSettings.RetryAfter)
            LimitRuleName = (Protect-PodeValue -Value  $Configuration.AllowedActions.DisableSettings.LimitRuleName -Default $Context.Server.AllowedActions.DisableSettings.LimitRuleName)
        }
        Timeout         = @{
            Suspend = [int](Protect-PodeValue -Value  $Configuration.AllowedActions.Timeout.Suspend -Default $Context.Server.AllowedActions.Timeout.Suspend)
            Resume  = [int](Protect-PodeValue -Value  $Configuration.AllowedActions.Timeout.Resume -Default $Context.Server.AllowedActions.Timeout.Resume)
        }
    }

    $Context.Server.Console = @{
        DisableTermination  = [bool](Protect-PodeValue -Value  $Configuration.Console.DisableTermination -Default $Context.Server.Console.DisableTermination)
        DisableConsoleInput = [bool](Protect-PodeValue -Value  $Configuration.Console.DisableConsoleInput -Default $Context.Server.Console.DisableConsoleInput)
        Quiet               = [bool](Protect-PodeValue -Value  $Configuration.Console.Quiet -Default $Context.Server.Console.Quiet)
        ClearHost           = [bool](Protect-PodeValue -Value  $Configuration.Console.ClearHost -Default $Context.Server.Console.ClearHost)
        ShowOpenAPI         = [bool](Protect-PodeValue -Value  $Configuration.Console.ShowOpenAPI -Default $Context.Server.Console.ShowOpenAPI)
        ShowEndpoints       = [bool](Protect-PodeValue -Value  $Configuration.Console.ShowEndpoints -Default $Context.Server.Console.ShowEndpoints)
        ShowHelp            = [bool](Protect-PodeValue -Value  $Configuration.Console.ShowHelp -Default $Context.Server.Console.ShowHelp)
        ShowDivider         = [bool](Protect-PodeValue -Value  $Configuration.Console.ShowDivider -Default $Context.Server.Console.ShowDivider)
        ShowTimeStamp       = [bool](Protect-PodeValue -Value  $Configuration.Console.ShowTimeStamp -Default $Context.Server.Console.ShowTimeStamp)
        DividerLength       = [int](Protect-PodeValue -Value  $Configuration.Console.DividerLength -Default $Context.Server.Console.DividerLength)
        Colors              = @{
            Header            = Protect-PodeValue $Configuration.Console.Colors.Header -Default $Context.Server.Console.Colors.Header -EnumType ([type][System.ConsoleColor])
            EndpointsHeader   = Protect-PodeValue -Value $Configuration.Console.Colors.EndpointsHeader -Default $Context.Server.Console.Colors.EndpointsHeader -EnumType ([type][System.ConsoleColor])
            Endpoints         = Protect-PodeValue -Value $Configuration.Console.Colors.Endpoints -Default $Context.Server.Console.Colors.Endpoints -EnumType ([type][System.ConsoleColor])
            EndpointsProtocol = Protect-PodeValue -Value $Configuration.Console.Colors.EndpointsProtocol -Default $Context.Server.Console.Colors.EndpointsProtocol -EnumType ([type][System.ConsoleColor])
            EndpointsFlag     = Protect-PodeValue -Value $Configuration.Console.Colors.EndpointsFlag -Default $Context.Server.Console.Colors.EndpointsFlag -EnumType ([type][System.ConsoleColor])
            EndpointsName     = Protect-PodeValue -Value $Configuration.Console.Colors.EndpointsName -Default $Context.Server.Console.Colors.EndpointsName -EnumType ([type][System.ConsoleColor])
            OpenApiUrls       = Protect-PodeValue -Value $Configuration.Console.Colors.OpenApiUrls -Default $Context.Server.Console.Colors.OpenApiUrls -EnumType ([type][System.ConsoleColor])
            OpenApiHeaders    = Protect-PodeValue -Value $Configuration.Console.Colors.OpenApiHeaders -Default $Context.Server.Console.Colors.OpenApiHeaders -EnumType ([type][System.ConsoleColor])
            OpenApiTitles     = Protect-PodeValue -Value $Configuration.Console.Colors.OpenApiTitles -Default $Context.Server.Console.Colors.OpenApiTitles -EnumType ([type][System.ConsoleColor])
            OpenApiSubtitles  = Protect-PodeValue -Value $Configuration.Console.Colors.OpenApiSubtitles -Default $Context.Server.Console.Colors.OpenApiSubtitles -EnumType ([type][System.ConsoleColor])
            HelpHeader        = Protect-PodeValue -Value $Configuration.Console.Colors.HelpHeader -Default $Context.Server.Console.Colors.HelpHeader -EnumType ([type][System.ConsoleColor])
            HelpKey           = Protect-PodeValue -Value $Configuration.Console.Colors.HelpKey -Default $Context.Server.Console.Colors.HelpKey -EnumType ([type][System.ConsoleColor])
            HelpDescription   = Protect-PodeValue -Value $Configuration.Console.Colors.HelpDescription -Default $Context.Server.Console.Colors.HelpDescription -EnumType ([type][System.ConsoleColor])
            HelpDivider       = Protect-PodeValue -Value $Configuration.Console.Colors.HelpDivider -Default $Context.Server.Console.Colors.HelpDivider -EnumType ([type][System.ConsoleColor])
            Divider           = Protect-PodeValue -Value $Configuration.Console.Colors.Divider -Default $Context.Server.Console.Colors.Divider -EnumType ([type][System.ConsoleColor])
            MetricsHeader     = Protect-PodeValue -Value $Configuration.Console.Colors.MetricsHeader -Default $Context.Server.Console.Colors.MetricsHeader -EnumType ([type][System.ConsoleColor])
            MetricsLabel      = Protect-PodeValue -Value $Configuration.Console.Colors.MetricsLabel -Default $Context.Server.Console.Colors.MetricsLabel -EnumType ([type][System.ConsoleColor])
            MetricsValue      = Protect-PodeValue -Value $Configuration.Console.Colors.MetricsValue -Default $Context.Server.Console.Colors.MetricsValue -EnumType ([type][System.ConsoleColor])


        }
        KeyBindings         = @{
            Browser   = Protect-PodeValue -Value $Configuration.Console.KeyBindings.Browser -Default $Context.Server.Console.KeyBindings.Browser -EnumType ([type][System.ConsoleKey])
            Help      = Protect-PodeValue -Value $Configuration.Console.KeyBindings.Help -Default $Context.Server.Console.KeyBindings.Help -EnumType ([type][System.ConsoleKey])
            OpenAPI   = Protect-PodeValue -Value $Configuration.Console.KeyBindings.OpenAPI -Default $Context.Server.Console.KeyBindings.OpenAPI -EnumType ([type][System.ConsoleKey])
            Endpoints = Protect-PodeValue -Value $Configuration.Console.KeyBindings.Endpoints -Default $Context.Server.Console.KeyBindings.Endpoints -EnumType ([type][System.ConsoleKey])
            Clear     = Protect-PodeValue -Value $Configuration.Console.KeyBindings.Clear -Default $Context.Server.Console.KeyBindings.Clear -EnumType ([type][System.ConsoleKey])
            Quiet     = Protect-PodeValue -Value $Configuration.Console.KeyBindings.Quiet -Default $Context.Server.Console.KeyBindings.Quiet -EnumType ([type][System.ConsoleKey])
            Terminate = Protect-PodeValue -Value $Configuration.Console.KeyBindings.Terminate -Default $Context.Server.Console.KeyBindings.Terminate -EnumType ([type][System.ConsoleKey])
            Restart   = Protect-PodeValue -Value $Configuration.Console.KeyBindings.Restart -Default $Context.Server.Console.KeyBindings.Restart -EnumType ([type][System.ConsoleKey])
            Disable   = Protect-PodeValue -Value $Configuration.Console.KeyBindings.Disable -Default $Context.Server.Console.KeyBindings.Disable -EnumType ([type][System.ConsoleKey])
            Suspend   = Protect-PodeValue -Value $Configuration.Console.KeyBindings.Suspend -Default $Context.Server.Console.KeyBindings.Suspend -EnumType ([type][System.ConsoleKey])
            Metrics   = Protect-PodeValue -Value $Configuration.Console.KeyBindings.Metrics -Default $Context.Server.Console.KeyBindings.Metrics -EnumType ([type][System.ConsoleKey])
        }
    }


}

function Set-PodeWebConfiguration {
    param(
        [Parameter()]
        [hashtable]
        $Configuration,

        [Parameter()]
        $Context
    )

    # setup the main web config
    $Context.Server.Web = @{
        Static           = @{
            Defaults          = $Configuration.Static.Defaults
            RedirectToDefault = [bool]$Configuration.Static.RedirectToDefault
            Cache             = @{
                Enabled = [bool]$Configuration.Static.Cache.Enable
                MaxAge  = [int](Protect-PodeValue -Value $Configuration.Static.Cache.MaxAge -Default 3600)
                Include = (Convert-PodePathPatternsToRegex -Paths @($Configuration.Static.Cache.Include) -NotSlashes)
                Exclude = (Convert-PodePathPatternsToRegex -Paths @($Configuration.Static.Cache.Exclude) -NotSlashes)
            }
            ValidateLast      = [bool]$Configuration.Static.ValidateLast
        }
        ErrorPages       = @{
            ShowExceptions      = [bool]$Configuration.ErrorPages.ShowExceptions
            StrictContentTyping = [bool]$Configuration.ErrorPages.StrictContentTyping
            Default             = $Configuration.ErrorPages.Default
            Routes              = @{}
        }
        ContentType      = @{
            Default = $Configuration.ContentType.Default
            Routes  = @{}
        }
        TransferEncoding = @{
            Default = $Configuration.TransferEncoding.Default
            Routes  = @{}
        }
        Compression      = @{
            Enabled = [bool]$Configuration.Compression.Enable
        }
        OpenApi          = @{
            DefaultDefinitionTag = [string](Protect-PodeValue -Value $Configuration.OpenApi.DefaultDefinitionTag -Default 'default')
        }
    }

    if ($Configuration.OpenApi -and $Configuration.OpenApi.ContainsKey('UsePodeYamlInternal')) {
        $Context.Server.Web.OpenApi.UsePodeYamlInternal = $Configuration.OpenApi.UsePodeYamlInternal
    }

    # setup content type route patterns for forced content types
    $Configuration.ContentType.Routes.Keys | Where-Object { ![string]::IsNullOrWhiteSpace($_) } | ForEach-Object {
        $_type = $Configuration.ContentType.Routes[$_]
        $_pattern = (Convert-PodePathPatternToRegex -Path $_ -NotSlashes)
        $Context.Server.Web.ContentType.Routes[$_pattern] = $_type
    }

    # setup transfer encoding route patterns for forced transfer encodings
    $Configuration.TransferEncoding.Routes.Keys | Where-Object { ![string]::IsNullOrWhiteSpace($_) } | ForEach-Object {
        $_type = $Configuration.TransferEncoding.Routes[$_]
        $_pattern = (Convert-PodePathPatternToRegex -Path $_ -NotSlashes)
        $Context.Server.Web.TransferEncoding.Routes[$_pattern] = $_type
    }

    # setup content type route patterns for error pages
    $Configuration.ErrorPages.Routes.Keys | Where-Object { ![string]::IsNullOrWhiteSpace($_) } | ForEach-Object {
        $_type = $Configuration.ErrorPages.Routes[$_]
        $_pattern = (Convert-PodePathPatternToRegex -Path $_ -NotSlashes)
        $Context.Server.Web.ErrorPages.Routes[$_pattern] = $_type
    }
}

function New-PodeAutoRestartServer {
    [Diagnostics.CodeAnalysis.SuppressMessageAttribute('PSPossibleIncorrectComparisonWithNull', '')]
    [CmdletBinding()]
    param()
    # don't configure if not supplied, or running as serverless
    $config = (Get-PodeConfig)
    if (($null -eq $config) -or ($null -eq $config.Server.Restart) -or $PodeContext.Server.IsServerless) {
        return
    }

    $restart = $config.Server.Restart

    # period - setup a timer
    $period = [int]$restart.period
    if ($period -gt 0) {
        Add-PodeTimer -Name '__pode_restart_period__' -Interval ($period * 60) -ScriptBlock {
            Close-PodeCancellationTokenRequest -Type Restart
        }
    }

    # times - convert into cron expressions
    $times = @(@($restart.times) -ne $null)
    if (($times | Measure-Object).Count -gt 0) {
        $crons = @()

        @($times) | ForEach-Object {
            $atoms = $_ -split '\:'
            $crons += "$([int]$atoms[1]) $([int]$atoms[0]) * * *"
        }

        Add-PodeSchedule -Name '__pode_restart_times__' -Cron @($crons) -ScriptBlock {
            Close-PodeCancellationTokenRequest -Type Restart
        }
    }

    # crons - setup schedules
    $crons = @(@($restart.crons) -ne $null)
    if (($crons | Measure-Object).Count -gt 0) {
        Add-PodeSchedule -Name '__pode_restart_crons__' -Cron @($crons) -ScriptBlock {
            Close-PodeCancellationTokenRequest -Type Restart
        }
    }
}

<#
.SYNOPSIS
    Sets global output variables based on the Pode server context.

.DESCRIPTION
    This function sets global output variables based on the Pode server context. It retrieves output variables from the server context and assigns them as global variables. These output variables can be accessed and used in other parts of your code.

.OUTPUTS
    Sets global output variables based on the Pode server context.

#>
function Set-PodeOutputVariable {
    if (Test-PodeIsEmpty $PodeContext.Server.Output.Variables) {
        return
    }

    foreach ($key in $PodeContext.Server.Output.Variables.Keys) {
        try {
            Set-Variable -Name $key -Value $PodeContext.Server.Output.Variables[$key] -Force -Scope Global
        }
        catch {
            $_ | Write-PodeErrorLog
        }
    }
}<|MERGE_RESOLUTION|>--- conflicted
+++ resolved
@@ -106,7 +106,7 @@
     $ctx.Server.PodeModule = (Get-PodeModuleInfo)
     $ctx.Server.Console = $Console
     $ctx.Server.ComputerName = [System.Net.DNS]::GetHostName()
-    
+
     try {
         $ctx.Server.Fqdn = [System.Net.Dns]::GetHostEntry($ctx.Server.ComputerName).HostName
     }
@@ -175,7 +175,6 @@
 
     # set thread counts
     $ctx.Threads = @{
-<<<<<<< HEAD
         General     = $Threads
         Schedules   = 10
         Files       = 1
@@ -183,15 +182,7 @@
         WebSockets  = 2
         AsyncRoutes = 0
         Timers      = 1
-=======
-        General    = $Threads
-        Schedules  = 10
-        Files      = 1
-        Tasks      = 2
-        WebSockets = 2
-        Timers     = 1
-        Service    = 0
->>>>>>> b9ff3132
+        Service     = 0
     }
 
     # set socket details for pode server
@@ -535,7 +526,6 @@
     $ctx.Server.Endware = @()
 
     # runspace pools
-<<<<<<< HEAD
     $ctx.RunspacePools = [System.Collections.Concurrent.ConcurrentDictionary[string, PSObject]]::new()
     $ctx.RunspacePools['Main'] = $null
     $ctx.RunspacePools['Web'] = $null
@@ -547,21 +537,7 @@
     $ctx.RunspacePools['Tasks'] = $null
     $ctx.RunspacePools['Files'] = $null
     $ctx.RunspacePools['Timers'] = $null
-=======
-    $ctx.RunspacePools = @{
-        Main      = $null
-        Web       = $null
-        Smtp      = $null
-        Tcp       = $null
-        Signals   = $null
-        Schedules = $null
-        Gui       = $null
-        Tasks     = $null
-        Files     = $null
-        Timers    = $null
-        Service   = $null
-    }
->>>>>>> b9ff3132
+    $ctx.RunspacePools['Service'] = $null
 
     # threading locks, etc.
     $ctx.Threading.Lockables = @{
