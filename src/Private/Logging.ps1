using namespace Pode

<#
.SYNOPSIS
Defines the method for writing log messages to the terminal.

.DESCRIPTION
This internal function handles writing log messages to the terminal.
It checks if the server is in quiet mode and protects sensitive information before outputting the log messages.

.PARAMETER item
The log item to be written to the terminal.

.PARAMETER options
A hashtable containing options for the terminal logging method.

.NOTES
This is an internal function and may change in future releases of Pode.
#>
function Get-PodeLoggingTerminalMethod {
    return {
        param($MethodId)

        if ($PodeContext.Server.Quiet) {
            return
        }

        $log = @{}
        while (!(Test-PodeCancellationTokenRequest -Type Terminate)) {
            Start-Sleep -Milliseconds 100

            if ($PodeContext.Server.Logging.Method[$MethodId].Queue.TryDequeue([ref]$log)) {
                if ($null -ne $log) {
                    $Item = $log.Item
                    # check if it's an array from batching
                    if ($Item -is [array]) {
                        $Item = ($Item -join [System.Environment]::NewLine)
                    }

                    # protect then write
                    $Item = ([pode.PodeLogger]::ProtectLogItem($Item, $PodeContext.Server.Logging.Masking)) #($Item | Protect-PodeLogItem)
                    $Item.ToString() | Out-PodeHost
                }
            }
        }
    }
}
<#
.SYNOPSIS
    Defines the method for writing log messages to a file.

.DESCRIPTION
    This internal function handles writing log messages to a file, managing file rotation based on size and date, and removing old log files beyond a specified retention period.
    It includes error handling based on user-defined actions.

.PARAMETER item
    The log item to be written to the file.

.PARAMETER options
    A hashtable containing options for the file logging method including Path, Name, MaxDays, MaxSize, Date, FileId, and FailureAction.

.NOTES
    This is an internal function and may change in future releases of Pode.
#>
function Get-PodeLoggingFileMethod {
    return {
        param($MethodId)

        $log = @{}
        while (!(Test-PodeCancellationTokenRequest -Type Terminate)) {
            Start-Sleep -Milliseconds 100

            if ($PodeContext.Server.Logging.Method[$MethodId].Queue.TryDequeue([ref]$log)) {
                if ($null -ne $log) {

                    try {
                        $Item = $log.Item
                        $Options = $log.Options
                        $RawItem = $log.RawItem

                        # Variables
                        $date = [DateTime]::Now.ToString('yyyy-MM-dd')

                        # Reset the fileId if the date has changed
                        if ($Options.Date -ine $date) {
                            $Options.Date = $date
                            $Options.FileId = 0
                        }

                        # Get the fileId if it hasn't been set
                        if ($Options.FileId -eq 0) {
                            $path = [System.IO.Path]::Combine($Options.Path, "$($Options.Name)_$($date)_*.log")
                            $Options.FileId = (@(Get-ChildItem -Path $path)).Length
                            if ($Options.FileId -eq 0) {
                                $Options.FileId = 1
                            }
                        }

                        $id = "$($Options.FileId)".PadLeft(3, '0')

                        # Check if file size exceeds MaxSize and increment fileId if necessary
                        if ($Options.MaxSize -gt 0) {
                            $path = [System.IO.Path]::Combine($Options.Path, "$($Options.Name)_$($date)_$($id).log")
                            if ((Get-Item -Path $path -Force).Length -ge $Options.MaxSize) {
                                $Options.FileId++
                                $id = "$($Options.FileId)".PadLeft(3, '0')
                            }
                        }

                        # Get the file to write to
                        $path = [System.IO.Path]::Combine($Options.Path, "$($Options.Name)_$($date)_$($id).log")

                        if ($Options.Format -eq 'Default') {
                            # Check if the item is an array from batching
                            if ($Item -is [array]) {
                                $Item = ($Item -join [System.Environment]::NewLine)
                            }

                            # Mask values
                            $outString = ([pode.PodeLogger]::ProtectLogItem($Item, $PodeContext.Server.Logging.Masking)).ToString()
                        }
                        else {
                            if ($RawItem -is [array]) {
                                $tmpStrings = @()
                                foreach ($ritem in $RawItem) {
                                    $tmpStrings += [pode.PodeFormat]::Syslog($RawItem, $Options, $PodeContext.Server.Logging.Masking)
                                }
                                $outString = $tmpStrings -join [System.Environment]::NewLine

                            }
                            else {
                                $outString = [pode.PodeFormat]::Syslog($RawItem, $Options, $PodeContext.Server.Logging.Masking)
                            }

                        }
                        # Write the item to the file
                        $outString | Out-File -FilePath $path -Encoding $Options.Encoding -Append -Force

                        # Remove log files beyond the MaxDays retention period, ensuring this runs once a day
                        if (($Options.MaxDays -gt 0) -and ($Options.NextClearDown -le [DateTime]::Now.Date)) {
                            $date = [DateTime]::Now.Date.AddDays(-$Options.MaxDays)

                            $null = Get-ChildItem -Path $options.Path -Filter "$($options.Name)_*.log" -Force |
                                Where-Object { $_.CreationTime -lt $date } |
                                Remove-Item -Force

                            $Options.NextClearDown = [DateTime]::Now.Date.AddDays(1)
                        }
                    }
                    catch {
                        Invoke-PodeHandleFailure -Message "Failed to log a message: $_" -FailureAction $Options.FailureAction
                    }
                }
            }
        }
    }
}


<#
.SYNOPSIS
    Handles the sending of log messages to a Syslog server using various transport protocols.

.DESCRIPTION
    This function defines the logic for sending log messages to a Syslog server using different transport protocols including UDP, TCP, TLS, Splunk, and VMware LogInsight.
    It supports both RFC 3164 and RFC 5424 formats and includes error handling based on user-defined actions.

.NOTES
    This is an internal function and may change in future releases of Pode.
#>
function Get-PodeLoggingSysLogMethod {
    return {
        param($MethodId)

        $log = @{}
        $socketCreated = $false
        try {
            while (!(Test-PodeCancellationTokenRequest -Type Terminate)) {
                Start-Sleep -Milliseconds 100

                if ($PodeContext.Server.Logging.Method[$MethodId].Queue.TryDequeue([ref]$log)) {

                    $Options = $log.Options
                    $RawItem = $log.RawItem

                    if ($RawItem -isnot [array]) {
                        $RawItem = @($RawItem)
                    }

                    # Create the socket if it hasn't been created already
                    if (!$socketCreated) {
                        switch ($Options.Transport.ToUpperInvariant()) {
                            'UDP' {
                                $udpClient = [System.Net.Sockets.UdpClient]::new()
                            }
                            'TCP' {
                                # Create a TCP client for non-secure communication
                                $tcpClient = [System.Net.Sockets.TcpClient]::new()
                                $tcpClient.Connect($Options.Server, $Options.Port)
                                $networkStream = $tcpClient.GetStream()
                            }
                            'TLS' {
                                # Create a TCP client for secure communication
                                $tcpClient = [System.Net.Sockets.TcpClient]::new()
                                $tcpClient.Connect($Options.Server, $Options.Port)

                                $sslStream = if ($Options.SkipCertificateCheck) {
                                    [System.Net.Security.SslStream]::new($tcpClient.GetStream(), $false, { $true })
                                }
                                else {
                                    [System.Net.Security.SslStream]::new($tcpClient.GetStream(), $false)
                                }

                                # Define the TLS protocol version
                                $tlsProtocol = if ($Options.TlsProtocols) {
                                    $Options.TlsProtocols
                                }
                                else {
                                    [System.Security.Authentication.SslProtocols]::Tls12  # Default to TLS 1.2
                                }

                                # Authenticate as client with specific TLS protocol
                                $sslStream.AuthenticateAsClient($Options.Server, $null, $tlsProtocol, $false)
                            }
                            default {
                                $udpClient = [System.Net.Sockets.UdpClient]::new()
                            }
                        }
                        $socketCreated = $true
                    }

                    for ($i = 0; $i -lt $RawItem.Length; $i++) {
                        $fullSyslogMessage = [pode.PodeFormat]::Syslog($RawItem[$i], $Options, $PodeContext.Server.Logging.Masking)

                        # Convert the message to a byte array
                        $byteMessage = $($Options.Encoding).GetBytes($fullSyslogMessage)

                        # Determine the transport protocol and send the message
                        switch ($Options.Transport.ToUpperInvariant()) {
                            'UDP' {
                                try {
                                    # Send the message to the syslog server
                                    $udpClient.Send($byteMessage, $byteMessage.Length, $Options.Server, $Options.Port)
                                }
                                catch {
                                    Invoke-PodeHandleFailure -Message "Failed to send UDP message: $_" -FailureAction $Options.FailureAction
                                }
                            }
                            'TCP' {
                                try {
                                    # Send the message
                                    $networkStream.Write($byteMessage, 0, $byteMessage.Length)
                                    $networkStream.Flush()
                                }
                                catch {
                                    Invoke-PodeHandleFailure -Message "Failed to send TCP message: $_" -FailureAction $Options.FailureAction
                                }
                            }
                            'TLS' {
                                try {
                                    # Send the message
                                    $sslStream.Write($byteMessage)
                                    $sslStream.Flush()
                                }
                                catch {
                                    Invoke-PodeHandleFailure -Message "Failed to send secure TLS message: $_" -FailureAction $Options.FailureAction
                                }
                            }
                        }
                    }
                }
            }
        }
        finally {
            # Close the sockets and cleanup
            switch ($Options.Transport.ToUpperInvariant()) {
                'UDP' {
                    # Close the UDP client
                    if ($udpClient) {
                        $udpClient.Close()
                    }
                }
                'TCP' {
                    # Close the TCP client
                    if ($networkStream) { $networkStream.Close() }
                    if ($tcpClient) { $tcpClient.Close() }
                }
                'TLS' {
                    # Close the TCP client
                    if ($sslStream) { $sslStream.Close() }
                    if ($tcpClient) { $tcpClient.Close() }
                }
            }
            $socketCreated = $false
        }
    }
}

<#
.SYNOPSIS
Defines the method for sending log messages to the Windows Event Viewer.

.DESCRIPTION
This internal function handles the sending of log messages to the Windows Event Viewer, converting log levels and creating event log entries. It includes error handling based on user-defined actions.

.NOTES
This is an internal function and may change in future releases of Pode.
#>
function Get-PodeLoggingEventViewerMethod {
    return {
        param($MethodId)

        $log = @{}
        while (!(Test-PodeCancellationTokenRequest -Type Terminate)) {
            Start-Sleep -Milliseconds 100

            if ($PodeContext.Server.Logging.Method[$MethodId].Queue.TryDequeue([ref]$log)) {
                if ($null -ne $log) {
                    $Item = $log.Item
                    $Options = $log.Options
                    $RawItem = $log.RawItem

                    # Ensure item and rawItem are arrays
                    if ($Item -isnot [array]) {
                        $Item = @($Item)
                    }

                    if ($RawItem -isnot [array]) {
                        $RawItem = @($RawItem)
                    }

                    for ($i = 0; $i -lt $RawItem.Length; $i++) {
                        # Convert log level to Event Viewer entry type - default to 'Information' if no level present
                        $entryType = ConvertTo-PodeEventViewerLevel -Level $RawItem[$i].Level

                        # Create EventInstance for the log entry
                        $entryInstance = [System.Diagnostics.EventInstance]::new($Options.ID, 0, $entryType)

                        # Create EventLog object and set the log name and source
                        $entryLog = [System.Diagnostics.EventLog]::new()
                        $entryLog.Log = $Options.LogName
                        $entryLog.Source = $Options.Source

                        try {
                            # Mask values and write the event to the Event Viewer
                            $message = ([pode.PodeLogger]::ProtectLogItem($Item[$i], $PodeContext.Server.Logging.Masking))
                            $entryLog.WriteEvent($entryInstance, $message)
                        }
                        catch {
                            Invoke-PodeHandleFailure -Message "Failed to write an Event Viewer message: $_" -FailureAction $Options.FailureAction
                        }
                    }
                }
            }
        }
    }
}

<#
.SYNOPSIS
Converts a log level string to a corresponding EventLogEntryType.

.DESCRIPTION
This internal function converts a provided log level string to the corresponding `System.Diagnostics.EventLogEntryType` enumeration value.
It defaults to `Information` if the level is empty or unrecognized.

.PARAMETER Level
The log level string to be converted (e.g., 'error', 'warning').

.RETURNS
Returns a `System.Diagnostics.EventLogEntryType` enumeration value corresponding to the provided log level.

.NOTES
This is an internal function and may change in future releases of Pode.
#>
function ConvertTo-PodeEventViewerLevel {
    param(
        [Parameter()]
        [string]
        $Level
    )

    if ([string]::IsNullOrWhiteSpace($Level)) {
        return [System.Diagnostics.EventLogEntryType]::Information
    }

    if ($Level -ieq 'error') {
        return [System.Diagnostics.EventLogEntryType]::Error
    }

    if ($Level -ieq 'warning') {
        return [System.Diagnostics.EventLogEntryType]::Warning
    }

    return [System.Diagnostics.EventLogEntryType]::Information
}

<#
.SYNOPSIS
Gets the script block for a specified inbuilt logging type.

.DESCRIPTION
This function returns a script block that formats log entries for a specified inbuilt logging type in Pode. The supported types are 'Errors', 'Requests', 'General', and 'Default'. Each type has its own formatting logic.

.PARAMETER Type
The type of logging to get the script block for. Must be one of 'Errors', 'Requests', 'General', or 'Default'.

.EXAMPLE
$script = Get-PodeLoggingInbuiltType -Type 'Requests'

.EXAMPLE
$script = Get-PodeLoggingInbuiltType -Type 'Errors'
#>
function Get-PodeLoggingInbuiltType {
    param(
        [Parameter(Mandatory = $true)]
<<<<<<< HEAD
        [ValidateSet('Errors', 'Requests', 'General', 'Default', 'Listener')]
=======
        [ValidateSet('Errors', 'Requests','service')]
>>>>>>> b9ff3132
        [string]
        $Type
    )

    switch ($Type.ToLowerInvariant()) {
        'requests' {
            $script = {
                param($item, $options)
                return [Pode.PodeFormat]::RequestLog($item, $options)
            }
        }

        'errors' {
            $script = {
                param($item, $options)
                return [Pode.PodeFormat]::ErrorsLog($item, $options)
            }
        }
        'general' {
            $script = {
                param($item, $options)
                return [Pode.PodeFormat]::GeneralLog($item, $options)
            }
        }

        'Default' {
            $script = {
                param($item, $options)
                return [Pode.PodeFormat]::GeneralLog($item, $options)
            }
        }
        'service' {
            $script = {
                param($item, $options)

                # do nothing if the error level isn't present
                if (@($options.Levels) -inotcontains $item.Level) {
                    return
                }

                # just return the item if Raw is set
                if ($options.Raw) {
                    return $item
                }

                # build the exception details
                $row = @(
                    "Date: $($item.Date.ToString('yyyy-MM-dd HH:mm:ss'))",
                    "Level: $($item.Level)",
                    "ThreadId: $($item.ThreadId)",
                    "Server: $($item.Server)",
                    "Category: $($item.Category)",
                    "Message: $($item.Message)"
                )

                # join the details and return
                return "$($row -join "`n")`n"
            }
        }
    }

    return $script
}

<#
.SYNOPSIS
    Retrieves a Pode logger by name.

.DESCRIPTION
    This function allows you to retrieve a Pode logger by specifying its name. It returns the logger object associated with the given name.

.PARAMETER Name
    The name of the Pode logger to retrieve.

.OUTPUTS
    A Pode logger object.

.NOTES
    This is an internal function and may change in future releases of Pode.
#>
function Get-PodeLogger {
    [CmdletBinding()]
    [OutputType([hashtable])]
    param(
        [Parameter(Mandatory = $true)]
        [string]
        $Name
    )
    if (!$PodeContext.Server.Logging.Type.ContainsKey($Name)) {
        throw $PodeLocale.loggerDoesNotExistExceptionMessage
    }
    return $PodeContext.Server.Logging.Type[$Name]
}
 

<#
.SYNOPSIS
Writes a log entry for a Pode web request.

.DESCRIPTION
This function writes a log entry for a Pode web request. It logs details about the request and response, including method, resource, status code, and user information. The log entry is enqueued for processing if logging is enabled.

.PARAMETER Request
The Pode web request object.

.PARAMETER Response
The Pode web response object.

.PARAMETER Path
The path of the request.

.EXAMPLE
Write-PodeRequestLog -Request $webEvent.Request -Response $webEvent.Response -Path $webEvent.Path
#>
function Write-PodeRequestLog {
    param(
        [Parameter(Mandatory = $true)]
        [PodeHttpRequest]
        $Request,

        [Parameter(Mandatory = $true)]
        [PodeResponse]
        $Response,

        [Parameter()]
        [string]
        $Path
    )
    # Do nothing if logging is disabled, or request logging isn't set up
    $name = [Pode.PodeLogger]::RequestLogName
    if (!(Test-PodeLoggerEnabled -Name $name)) {
        return
    }

    # Determine the current date and time, respecting the AsUTC setting
    if ($PodeContext.Server.Logging.Type[$Name].Method.Arguments.AsUTC) {
        $date = [datetime]::UtcNow
    }
    else {
        $date = [datetime]::Now
    }

    # Build a request object
    $item = @{
        Host            = $Request.RemoteEndPoint.Address.IPAddressToString
        RfcUserIdentity = '-'
        User            = '-'
        Date            = $date
        UtcDate         = [DateTime]::UtcNow
        Request         = @{
            Method   = $Request.HttpMethod.ToUpperInvariant()
            Hostname = $Request.Host.ToLowerInvariant()
            Scheme   = $Request.Scheme.ToLowerInvariant()
            Resource = $Path
            Query = (Protect-PodeValue -Value $Request.Url.Query -Default '-').TrimStart('?')
            Protocol = "HTTP/$($Request.ProtocolVersion)"
            Referrer = $Request.UrlReferrer
            Agent    = $Request.UserAgent 
        }
        Response        = @{
            StatusCode        = $Response.StatusCode
            StatusDescription = $Response.StatusDescription
            Size              = '-'
        }
        Level           = 'info'
    }

    # Set size if >0
    if ($Response.ContentLength64 -gt 0) {
        $item.Response.Size = $Response.ContentLength64
    }

    # Set username - dot spaces
    if (Test-PodeAuthUser -IgnoreSession) {
        $userProps = (Get-PodeLogger -Name $name).Properties.Username.Split('.')

        $user = $WebEvent.Auth.User
        foreach ($atom in $userProps) {
            $user = $user.($atom)
        }

        if (![string]::IsNullOrWhiteSpace($user)) {
            $item.User = $user -ireplace '\s+', '.'
        }
    }

    # Add the item to be processed
    $null = [Pode.PodeLogger]::Enqueue(@{
            Name = $name
            Item = $item
        })
}


<#
.SYNOPSIS
Adds request logging endware to a Pode web event.

.DESCRIPTION
This function adds endware to a Pode web event for logging request and response details. It checks if request logging is enabled and configured before attaching the logging logic to the web event's end handler.

.PARAMETER WebEvent
The Pode web event to which the logging endware will be added.

.EXAMPLE
Add-PodeRequestLogEndware -WebEvent $webEvent
#>
function Add-PodeRequestLogEndware {
    param(
        [Parameter(Mandatory = $true)]
        [ValidateNotNull()]
        $WebEvent
    )

    # Do nothing if logging is disabled, or request logging isn't set up
    $name = [Pode.PodeLogger]::RequestLogName
    if (!(Test-PodeLoggerEnabled -Name $name)) {
        return
    }

    # Add the request logging endware
    $WebEvent.OnEnd += @{
        Logic = {
            Write-PodeRequestLog -Request $WebEvent.Request -Response $WebEvent.Response -Path $WebEvent.Path
        }
    }
}

<#
.SYNOPSIS
Tests if any loggers are configured or if logging is enabled.

.DESCRIPTION
This function checks if any loggers are configured or if logging is enabled within the Pode context. It returns a boolean value indicating the presence of configured loggers or the status of logging.

.EXAMPLE
Test-PodeLoggersExist
#>
function Test-PodeLoggersExist {
    # Check if the logging context or logging types are null
    if (($null -eq $PodeContext.Server.Logging) -or ($null -eq $PodeContext.Server.Logging.Type)) {
        return $false
    }

    # Return true if there are any logging types configured or if logging is enabled
    return (($PodeContext.Server.Logging.Type.Count -gt 0) -or ($PodeContext.Server.Logging.Enabled))
}

<#
.SYNOPSIS
Starts the Pode logger dispatcher which processes and dispatches log entries.

.DESCRIPTION
This function initializes and starts a logger dispatcher runspace that processes log entries from a queue and dispatches them to the appropriate logging methods. It handles batching of log entries and ensures that log entries are processed in a timely manner.

.EXAMPLE
Start-PodeLoggerDispatcher
#>
function Start-PodeLoggerDispatcher {
    # Skip if there are no loggers configured, or logging is disabled
    if (!(Test-PodeLoggersExist)) {
        return
    }

    $scriptBlock = {

        $log = @{}
        # Waits for the Pode server to fully start before proceeding with further operations.
        Wait-PodeCancellationTokenRequest -Type Start
        try {
            while (!(Test-PodeCancellationTokenRequest -Type Terminate)) {

                try {
                    # Check if the log queue has reached its limit
                    if ([Pode.PodeLogger]::Count -ge $PodeContext.Server.Logging.QueueLimit) {
                        Invoke-PodeHandleFailure -Message "Reached the log Queue Limit of $($PodeContext.Server.Logging.QueueLimit)" -FailureAction $logger.Method.Arguments.FailureAction
                    }

                    # Try to dequeue a log entry from the queue
                    if (  [Pode.PodeLogger]::TryDequeue([ref]$log)) {
                        # If the log is null, check batch then sleep and skip
                        if ($null -eq $log) {
                            Start-Sleep -Milliseconds 100
                            continue
                        }
                        if ($log.Name -eq [pode.PodeLogger]::ListenerLogName) {

                            if ($log.Item -is [System.Exception]) {
                                Write-PodeErrorLog -Exception $log.Item -Level 'Error' -ThreadId $log.Item.ThreadId
                            }
                            else {
                                Write-PodeLog -Message $log.Item.Message -ThreadId $log.Item.ThreadId -Tag 'Listener' -Level $log.Item.Level

                            }
                            continue
                        }

                        # Run the log item through the appropriate method
                        $logger = $PodeContext.Server.Logging.Type[$log.Name]
                        $now = [datetime]::Now

                        # Convert the log item into a writable format
                        $rawItem = $log.Item
                        $_args = @($log.Item) + @($logger.Arguments)

                        $item = @(Invoke-PodeScriptBlock -ScriptBlock $logger.ScriptBlock -Arguments $_args -UsingVariables $logger.UsingVariables -Return -Splat)

                        # Check batching
                        $batch = $logger.Method.Batch
                        if ($batch.Size -gt 1) {
                            # Add current item to batch
                            $batch.Items += $item
                            $batch.RawItems += $log.Item
                            $batch.LastUpdate = $now

                            # If the current amount of items matches the batch size, write
                            $item = $null
                            if ($batch.Items.Length -ge $batch.Size) {
                                $item = $batch.Items
                                $rawItem = $batch.RawItems
                            }

                            # If we're writing, reset the items
                            if ($null -ne $item) {
                                $batch.Items = @()
                                $batch.RawItems = @()
                            }
                        }

                        # Send the writable log item off to the log writer
                        if ($null -ne $item) {
                            foreach ($method in $logger.Method) {
                                if ($method.NoRunspace) {
                                    # Legacy for custom methods
                                    #    $null = Invoke-PodeScriptBlock -ScriptBlock $PodeContext.Server.Logging.Method[$method.Id].ScriptBlock -Arguments $_args -UsingVariables $method.UsingVariables -Splat
                                    $_args = @(, $item) + @($method.Arguments) + @(, $rawItem)
                                    $null = Invoke-PodeScriptBlock -ScriptBlock $logger.Method.ScriptBlock -Arguments $_args -UsingVariables $logger.Method.UsingVariables -Splat
                                }
                                else {
                                    $_args = @{
                                        Item    = $item
                                        Options = $method.Arguments
                                        RawItem = $rawItem
                                    }
                                    $PodeContext.Server.Logging.Method[$method.Id].Queue.Enqueue($_args)
                                }
                            }
                        }

                        # Small sleep to lower CPU usage
                        Start-Sleep -Milliseconds 100
                    }
                    else {
                        # Check the logger batch
                        Test-PodeLoggerBatch
                        Start-Sleep -Seconds 5
                    }
                }
                catch {
                    $_ | Write-PodeErrorLog
                }
            }
        }
        catch [System.OperationCanceledException] {
            $_ | Write-PodeErrorLog -Level Debug
        }
        catch {
            $_ | Write-PodeErrorLog
            throw $_.Exception
        }

    }

    # Retrieve unique method IDs
    $uniqueMethodIds = ($PodeContext.Server.Logging.Type.values.Method.Id | Select-Object -Unique)
    if ($uniqueMethodIds.Count -gt 0) {
        # Set maximum runspaces for the logs pool
        if ($PodeContext.RunspacePools['logs'].Pool.SetMaxRunspaces($uniqueMethodIds.Count + 1)) {
            foreach ($methodId in $uniqueMethodIds) {
                if ($null -ne $PodeContext.Server.Logging.Method[$methodId]) {
                    $PodeContext.Server.Logging.Method[$methodId].Queue = [System.Collections.Concurrent.ConcurrentQueue[hashtable]]::new()
                    $PodeContext.Server.Logging.Method[$methodId].Runspace = Add-PodeRunspace -PassThru -Type Logs -ScriptBlock $PodeContext.Server.Logging.Method[$methodId].ScriptBlock -Parameters @{ MethodId = $methodId } -Name 'Method' | Out-Null
                }
            }
        }
    }

    # Add the logger dispatcher runspace
    Add-PodeRunspace -Type Logs -ScriptBlock $scriptBlock -Name 'Dispatcher'
}

<#
.SYNOPSIS
    Tests whether Pode logger batches need to be written.

.DESCRIPTION
    This function checks each Pode logger and determines if its batch needs to be written. It evaluates the batch size, timeout, and last update timestamp to decide whether to process the batch and write the log entries.

.NOTES
    This is an internal function and may change in future releases of Pode.
#>
function Test-PodeLoggerBatch {
    $now = [datetime]::Now

    # check each logger, and see if its batch needs to be written
    foreach ($logger in $PodeContext.Server.Logging.Type.Values) {
        $batch = $logger.Method.Batch
        if (($batch.Size -gt 1) -and ($batch.Items.Length -gt 0) -and ($batch.Timeout -gt 0) `
                -and ($null -ne $batch.LastUpdate) -and ($batch.LastUpdate.AddSeconds($batch.Timeout) -le $now)
        ) {
            $result = $batch.Items
            $rawItems = $batch.RawItems

            $batch.Items = @()
            $batch.RawItems = @()

            $_args = @(, $result) + @($logger.Method.Arguments) + @(, $rawItems)
            $null = Invoke-PodeScriptBlock -ScriptBlock $logger.Method.ScriptBlock -Arguments $_args -UsingVariables $logger.Method.UsingVariables -Splat
        }
    }
}

<#
.SYNOPSIS
    Creates a new log batch information object.

.DESCRIPTION
    The `New-PodeLogBatchInfo` function initializes and returns a hashtable that contains the details of a log batch,
    including a unique batch identifier, size, timeout, and placeholders for items to be logged.

.OUTPUTS
    [hashtable]
    Returns a hashtable with the following keys:
    - `Id`: A unique identifier for the log batch, generated using `New-PodeGuid`.
    - `Size`: The number of log items to be batched.
    - `Timeout`: The timeout (in seconds) for sending log items if a new log isn't received.
    - `LastUpdate`: Initially set to `$null`, this tracks the last time the batch was updated.
    - `Items`: An empty array to hold formatted log items.
    - `RawItems`: An empty array to hold unformatted/raw log items.

.EXAMPLE
    $logBatch = New-PodeLogBatchInfo -Batch 10 -BatchTimeout 30

    This creates a new log batch with a size of 10 items and a timeout of 30 seconds before the batch is processed.

.NOTES
    This function is used for batching log items before they are processed. The size and timeout determine
    how many items or how much time can pass before a batch of logs is processed.

    This is an internal function and may change in future releases of Pode.
#>

function New-PodeLogBatchInfo {
    # batch details
    return @{
        Id         = New-PodeGuid
        Size       = $Batch
        Timeout    = $BatchTimeout
        LastUpdate = $null
        Items      = @()
        RawItems   = @()
    }
}

<#
.SYNOPSIS
    Tests whether a given date format string is valid.

.DESCRIPTION
    The `Test-PodeDateFormat` function checks if a provided date format string can successfully format and parse a date.
    It uses the current date and time to validate the format. If the format is valid, it returns `$true`.
    If the format is invalid, it returns `$false`.

.PARAMETER DateFormat
    The date format string to be tested. This can be any custom date format supported by .NET.

.EXAMPLE
    Test-PodeDateFormat -DateFormat 'yyyy-MM-dd'

    This command checks if the 'yyyy-MM-dd' date format is valid and returns `$true` if it is, or `$false` if it isn't.

.EXAMPLE
    Test-PodeDateFormat -DateFormat 'invalidFormat'

    This command tests the string 'invalidFormat' as a date format and returns `$false` since it's not a valid format.

.OUTPUTS
    [bool]
    Returns `$true` if the provided date format string is valid, otherwise returns `$false`.

.NOTES
    This function attempts to format and then parse the current date using the provided date format string.
    If an exception is thrown during the process, the format is deemed invalid.

    This is an internal function and may change in future releases of Pode.
#>
function Test-PodeDateFormat {
    param (
        [string]$DateFormat
    )

    $sampleDate = [DateTime]::Now
    try {
        # Try to format the sample date using the provided format
        $formattedDate = $sampleDate.ToString($DateFormat)

        # Try to parse the formatted date back to a DateTime object using the same format
        [DateTime]::ParseExact($formattedDate, $DateFormat, $null)

        # If no exceptions are thrown, the format is valid
        return $true
    }
    catch {
        # If an exception is thrown, the format is invalid
        return $false
    }
}



function Enable-PodeLoggingInternal {
    [CmdletBinding()]
    param(
        [Parameter(Mandatory = $true )]
        [hashtable[]]
        $Method,

        [Parameter(Mandatory = $true)]
        [ValidateSet('Errors', 'Default' )]
        [string]
        $Type,

        [Parameter()]
        [ValidateNotNullOrEmpty()]
        [ValidateSet('Error', 'Emergency', 'Alert', 'Critical', 'Warning', 'Notice', 'Informational', 'Verbose', 'Debug', '*')]
        [string[]]
        $Levels  ,

        [switch]
        $Raw
    )
    switch ($Type.ToLowerInvariant()) {

        'errors' {
            $name = [Pode.PodeLogger]::ErrorLogName
            $scriptBlock = (Get-PodeLoggingInbuiltType -Type Errors)
        }
        'Default' {
            $name = [Pode.PodeLogger]::DefaultLogName
            $scriptBlock = (Get-PodeLoggingInbuiltType -Type Default)
        }
    }
    # error if it's already enabled
    if ($PodeContext.Server.Logging.Type.Contains($Name)) {
        # Error Logging has already been enabled
        throw ($PodeLocale.loggingAlreadyEnabledExceptionMessage -f 'Error')
    }
    # all errors?
    if ($Levels -contains '*') {
        $Levels = @('Error', 'Emergency', 'Alert', 'Critical', 'Warning', 'Notice', 'Informational', 'Verbose', 'Debug')
    }

    # add the error logger
    $PodeContext.Server.Logging.Type[$name] = @{
        Method      = $Method
        ScriptBlock = $scriptBlock
        Arguments   = @{
            Raw        = $Raw.IsPresent
            Levels     = $Levels
            DataFormat = $Method.Arguments.DataFormat
        }
        Standard    = $true
    }

    $Method.ForEach({ $_.Logger += $name })

    return $PodeContext.Server.Logging.Type[$name]

}

<#
.SYNOPSIS
    Handles failure actions based on the provided parameters.

.DESCRIPTION
    This function processes failure scenarios by either ignoring the failure,
    reporting it on the console and continuing, or reporting it on the console
    and halting the server. The behavior is controlled by the 'FailureAction'
    parameter.

.PARAMETER Message
    The message to be displayed in case of a failure.

.PARAMETER FailureAction
    Specifies the action to take in case of failure. Accepted values are:
    - 'Ignore': Do nothing and continue execution.
    - 'Report': Display the message on the console and continue execution.
    - 'Halt': Display the message on the console and halt the server.

.EXAMPLE
    Invoke-PodeHandleFailure -Message "An error occurred." -FailureAction "Report"
    This will display the message "An error occurred." on the console and continue execution.

.EXAMPLE
    Invoke-PodeHandleFailure -Message "Critical failure." -FailureAction "Halt"
    This will display the message "Critical failure." on the console and halt the server.

.NOTES
    This is an internal function and may change in future releases of Pode.
#>
function Invoke-PodeHandleFailure {
    param(
        [Parameter(Mandatory = $true)]
        [string]
        $Message,

        [Parameter(Mandatory = $true)]
        [string]
        [ValidateSet('Ignore', 'Report', 'Halt' )]
        $FailureAction

    )
    switch ($FailureAction.ToLowerInvariant()) {
        'ignore' {
            # Do nothing and continue
        }
        'report' {
            # Report on console and continue
            Write-PodeHost $Message -ForegroundColor Yellow
        }
        'halt' {
            # Report on console and halt
            Write-PodeHost $Message -ForegroundColor Red
            Write-PodeHost 'Pode Server shutting down.' -ForegroundColor Red
            Close-PodeServer
        }
    }
}
<|MERGE_RESOLUTION|>--- conflicted
+++ resolved
@@ -414,11 +414,7 @@
 function Get-PodeLoggingInbuiltType {
     param(
         [Parameter(Mandatory = $true)]
-<<<<<<< HEAD
         [ValidateSet('Errors', 'Requests', 'General', 'Default', 'Listener')]
-=======
-        [ValidateSet('Errors', 'Requests','service')]
->>>>>>> b9ff3132
         [string]
         $Type
     )
@@ -512,7 +508,7 @@
     }
     return $PodeContext.Server.Logging.Type[$Name]
 }
- 
+
 
 <#
 .SYNOPSIS
@@ -576,7 +572,7 @@
             Query = (Protect-PodeValue -Value $Request.Url.Query -Default '-').TrimStart('?')
             Protocol = "HTTP/$($Request.ProtocolVersion)"
             Referrer = $Request.UrlReferrer
-            Agent    = $Request.UserAgent 
+            Agent    = $Request.UserAgent
         }
         Response        = @{
             StatusCode        = $Response.StatusCode
