<#
.SYNOPSIS
    Starts a Pode server with the supplied script block or file containing the server logic.

.DESCRIPTION
    This function initializes and starts a Pode server based on the provided configuration.
    It supports both inline script blocks and external files for defining server logic.
    The server's behavior, console output, and various features can be customized using parameters.
    Additionally, it manages server termination, cancellation, and cleanup processes.

.PARAMETER ScriptBlock
    The main logic for the server, provided as a script block.

.PARAMETER FilePath
    A literal or relative path to a file containing the server's logic.
    The directory of this file will be used as the server's root path unless a specific -RootPath is supplied.

.PARAMETER Interval
    Specifies the interval in seconds for invoking the script block in 'Service' type servers.

.PARAMETER Name
    An optional name for the server, useful for identification in logs and future extensions.

.PARAMETER Threads
    The number of threads to allocate for Web, SMTP, and TCP servers. Defaults to 1.

.PARAMETER RootPath
    Overrides the server's root path. If not provided, the root path will be derived from the file path or the current working directory.

.PARAMETER Request
    Provides request details for serverless environments that Pode can parse and use.

.PARAMETER ServerlessType
    Specifies the serverless type for Pode. Valid values are:
    - AzureFunctions
    - AwsLambda

.PARAMETER StatusPageExceptions
    Controls the visibility of stack traces on status pages. Valid values are:
    - Show
    - Hide

.PARAMETER ListenerType
    Specifies a custom socket listener. Defaults to Pode's inbuilt listener.

.PARAMETER EnablePool
    Configures specific runspace pools (e.g., Timers, Schedules, Tasks, WebSockets, Files) for ad-hoc usage.

.PARAMETER Browse
    Opens the default web endpoint in the browser upon server start.

.PARAMETER CurrentPath
    Sets the server's root path to the current working directory. Only applicable when -FilePath is used.

.PARAMETER EnableBreakpoints
    Enables breakpoints created using `Wait-PodeDebugger`.

.PARAMETER DisableTermination
    Prevents termination, suspension, or resumption of the server via console commands.

.PARAMETER DisableConsoleInput
    Disables all console interactions for the server.

.PARAMETER ClearHost
    Clears the console screen whenever the server state changes (e.g., running → suspend → resume).

.PARAMETER Quiet
    Suppresses all output from the server.

.PARAMETER HideOpenAPI
    Hides OpenAPI details such as specification and documentation URLs from the console output.

.PARAMETER HideEndpoints
    Hides the list of active endpoints from the console output.

.PARAMETER ShowHelp
    Displays a help menu in the console with available control commands.

.PARAMETER IgnoreServerConfig
    Prevents the server from loading settings from the server.psd1 configuration file.

.PARAMETER ConfigFile
    Specifies a custom configuration file instead of using the default `server.psd1`.

.PARAMETER Daemon
    Configures the server to run as a daemon with minimal console interaction and output.

.PARAMETER ApplicationName
    Specifies the name of the Pode application. If not provided, the default is the script's file name (excluding the extension).

.EXAMPLE
    Start-PodeServer { /* server logic */ }
    Starts a Pode server using the supplied script block.

.EXAMPLE
    Start-PodeServer -FilePath './server.ps1' -Browse
    Starts a Pode server using the logic defined in an external file and opens the default endpoint in the browser.

.EXAMPLE
    Start-PodeServer -ServerlessType AwsLambda -Request $LambdaInput { /* server logic */ }
    Starts a Pode server in a serverless environment, using AWS Lambda input.

.EXAMPLE
    Start-PodeServer -HideOpenAPI -ClearHost { /* server logic */ }
    Starts a Pode server with console output configured to hide OpenAPI details and clear the console on state changes.

.NOTES
    This function is part of the Pode framework and is responsible for server initialization, configuration,
    request handling, and cleanup. It supports both standalone and serverless deployments, and provides
    extensive customization options for developers.
#>
function Start-PodeServer {
    [CmdletBinding(DefaultParameterSetName = 'Script')]
    param(
        [Parameter(Mandatory = $true, ValueFromPipeline = $true, Position = 0, ParameterSetName = 'Script')]
        [Parameter(Mandatory = $true, ParameterSetName = 'ScriptDaemon')]
        [scriptblock]
        $ScriptBlock,

        [Parameter(Mandatory = $true, ParameterSetName = 'File')]
        [Parameter(Mandatory = $true, ParameterSetName = 'FileDaemon')]
        [string]
        $FilePath,

        [Parameter()]
        [int]
        $Interval = 0,

        [Parameter()]
        [string]
        $Name,

        [Parameter()]
        [int]
        $Threads = 1,

        [Parameter()]
        [string]
        $RootPath,

        [Parameter()]
        $Request,

        [Parameter()]
        [ValidateSet('', 'AzureFunctions', 'AwsLambda')]
        [string]
        $ServerlessType = [string]::Empty,

        [Parameter()]
        [ValidateSet('', 'Hide', 'Show')]
        [string]
        $StatusPageExceptions = [string]::Empty,

        [Parameter()]
        [string]
        $ListenerType = [string]::Empty,

        [Parameter()]
        [ValidateSet('Timers', 'Schedules', 'Tasks', 'WebSockets', 'Files')]
        [string[]]
        $EnablePool,

        [Parameter(ParameterSetName = 'File')]
        [Parameter(ParameterSetName = 'Script')]
        [switch]
        $Browse,

        [Parameter(Mandatory = $true, ParameterSetName = 'FileDaemon')]
        [Parameter(ParameterSetName = 'File')]
        [switch]
        $CurrentPath,

        [Parameter(ParameterSetName = 'File')]
        [Parameter(ParameterSetName = 'Script')]
        [switch]
        $EnableBreakpoints,

        [Parameter(ParameterSetName = 'File')]
        [Parameter(ParameterSetName = 'Script')]
        [switch]
        $DisableTermination,

        [Parameter(ParameterSetName = 'File')]
        [Parameter(ParameterSetName = 'Script')]
        [switch]
        $Quiet,

        [Parameter(ParameterSetName = 'File')]
        [Parameter(ParameterSetName = 'Script')]
        [switch]
        $DisableConsoleInput,

        [switch]
        $ClearHost,

        [switch]
        $HideOpenAPI,

        [switch]
        $HideEndpoints,

        [switch]
        $ShowHelp,

        [switch]
        $IgnoreServerConfig,

        [string]
        $ConfigFile,

        [Parameter(Mandatory = $true, ParameterSetName = 'FileDaemon')]
        [Parameter(Mandatory = $true, ParameterSetName = 'ScriptDaemon')]
        [switch]
        $Daemon,

        [string]
        $ApplicationName
    )

    begin {
        $pipelineItemCount = 0
    }

    process {
        $pipelineItemCount++
    }

    end {
        if ($pipelineItemCount -gt 1) {
            throw ($PodeLocale.fnDoesNotAcceptArrayAsPipelineInputExceptionMessage -f $($MyInvocation.MyCommand.Name))
        }

        # Store the name of the current runspace
        $previousRunspaceName = Get-PodeCurrentRunspaceName

        if ([string]::IsNullOrEmpty($ApplicationName)) {
            $ApplicationName = (Get-PodeApplicationName)
        }

        # Sets the name of the current runspace
        Set-PodeCurrentRunspaceName -Name $ApplicationName

        # ensure the session is clean
        $Script:PodeContext = $null
        $ShowDoneMessage = $true

        # check if podeWatchdog is configured
        if ($PodeService) {
            if ($null -ne $PodeService.DisableTermination -or
                $null -ne $PodeService.Quiet -or
                $null -ne $PodeService.PipeName -or
                $null -ne $PodeService.DisableConsoleInput
            ) {
                $DisableTermination = [switch]$PodeService.DisableTermination
                $Quiet = [switch]$PodeService.Quiet
                $DisableConsoleInput = [switch]$PodeService.DisableConsoleInput
                $IgnoreServerConfig = [switch]$PodeService.IgnoreServerConfig

                if (!([string]::IsNullOrEmpty($PodeService.ConfigFile)) -and !$PodeService.IgnoreServerConfig) {
                    $ConfigFile = $PodeService.ConfigFile
                }

                $monitorService = @{
                    DisableTermination  = $PodeService.DisableTermination
                    Quiet               = $PodeService.Quiet
                    PipeName            = $PodeService.PipeName
                    DisableConsoleInput = $PodeService.DisableConsoleInput
                    ConfigFile          = $PodeService.ConfigFile
                    IgnoreServerConfig  = $PodeService.IgnoreServerConfig
                }
                Write-PodeHost $PodeService -Explode -Force            }
        }

        try {
            # if we have a filepath, resolve it - and extract a root path from it
            if ($PSCmdlet.ParameterSetName -ieq 'file') {
                $FilePath = Get-PodeRelativePath -Path $FilePath -Resolve -TestPath -JoinRoot -RootPath $MyInvocation.PSScriptRoot

                # if not already supplied, set root path
                if ([string]::IsNullOrWhiteSpace($RootPath)) {
                    if ($CurrentPath) {
                        $RootPath = $PWD.Path
                    }
                    else {
                        $RootPath = Split-Path -Parent -Path $FilePath
                    }
                }
            }

            # configure the server's root path
            if (!(Test-PodeIsEmpty $RootPath)) {
                $RootPath = Get-PodeRelativePath -Path $RootPath -RootPath $MyInvocation.PSScriptRoot -JoinRoot -Resolve -TestPath
            }


            # Define parameters for the context creation
            $ContextParams = @{
                ScriptBlock          = $ScriptBlock
                FilePath             = $FilePath
                Threads              = $Threads
                Interval             = $Interval
                ServerRoot           = Protect-PodeValue -Value $RootPath -Default $MyInvocation.PSScriptRoot
                ServerlessType       = $ServerlessType
                ListenerType         = $ListenerType
                EnablePool           = $EnablePool
                StatusPageExceptions = $StatusPageExceptions
                Console              = Get-PodeDefaultConsole
                EnableBreakpoints    = $EnableBreakpoints
                IgnoreServerConfig   = $IgnoreServerConfig
                ConfigFile           = $ConfigFile
<<<<<<< HEAD
                ApplicationName      = $ApplicationName
=======
                Service              = $monitorService
>>>>>>> bff859d6
                Daemon               = $Daemon
            }


            # Create main context object
            $PodeContext = New-PodeContext @ContextParams
            
            # Define parameter values with comments explaining each one
            $ConfigParameters = @{
                DisableTermination  = $DisableTermination   # Disable termination of the Pode server from the console
                DisableConsoleInput = $DisableConsoleInput  # Disable input from the console for the Pode server
                Quiet               = $Quiet                # Enable quiet mode, suppressing console output
                ClearHost           = $ClearHost            # Clear the host on startup
                HideOpenAPI         = $HideOpenAPI          # Hide the OpenAPI documentation display
                HideEndpoints       = $HideEndpoints        # Hide the endpoints list display
                ShowHelp            = $ShowHelp             # Show help information in the console
                Daemon              = $Daemon               # Enable daemon mode, combining multiple configurations
            }

            # Call the function using splatting
            Set-PodeConsoleOverrideConfiguration @ConfigParameters

            # start the file monitor for interally restarting
            Start-PodeFileMonitor

            # start the server
            Start-PodeInternalServer -Request $Request -Browse:$Browse

            # at this point, if it's just a one-one off script, return
            if (!(Test-PodeServerKeepOpen)) {
                return
            }

            # Sit in a loop waiting for server termination/cancellation or a restart request.
            while (!(Test-PodeCancellationTokenRequest -Type Terminate)) {

                # If console input is not disabled, invoke any actions based on console commands.
                if (!$PodeContext.Server.Console.DisableConsoleInput) {
                    Invoke-PodeConsoleAction
                }

                # Resolve cancellation token requests (e.g., Restart, Enable/Disable, Suspend/Resume).
                Resolve-PodeCancellationToken

                # Pause for 1 second before re-checking the state and processing the next action.
                Start-Sleep -Seconds 1
            }

            if ($PodeContext.Server.IsIIS -and $PodeContext.Server.IIS.Shutdown) {
                # (IIS Shutdown)
                Write-PodeHost $PodeLocale.iisShutdownMessage -NoNewLine -ForegroundColor Yellow
                Write-PodeHost ' ' -NoNewLine
            }

            # Terminating...
            Invoke-PodeEvent -Type Terminate
            Close-PodeServer
            Show-PodeConsoleInfo
        }
        catch {
            $_ | Write-PodeErrorLog

            Invoke-PodeEvent -Type Crash
            $ShowDoneMessage = $false
            throw
        }
        finally {
            Invoke-PodeEvent -Type Stop

            # set output values
            Set-PodeOutputVariable

            # unregister secret vaults
            Unregister-PodeSecretVaultsInternal

            # clean the runspaces and tokens
            Close-PodeServerInternal

            Show-PodeConsoleInfo

            # Restore the name of the current runspace
            Set-PodeCurrentRunspaceName -Name $previousRunspaceName

            if (($ShowDoneMessage -and ($PodeContext.Server.Types.Length -gt 0) -and !$PodeContext.Server.IsServerless)) {
                Write-PodeHost $PodeLocale.doneMessage -ForegroundColor Green
            }

            # clean the session
            $PodeContext = $null
            $PodeLocale = $null
        }
    }
}

<#
.SYNOPSIS
    Closes the Pode server.

.DESCRIPTION
    Closes the Pode server.

.EXAMPLE
    Close-PodeServer
#>
function Close-PodeServer {
    [CmdletBinding()]
    param()

    Close-PodeCancellationTokenRequest -Type Cancellation, Terminate
}

<#
.SYNOPSIS
Restarts the Pode server.

.DESCRIPTION
Restarts the Pode server.

.EXAMPLE
Restart-PodeServer
#>
function Restart-PodeServer {
    [CmdletBinding()]
    param()

    # Only if the Restart feature is anabled
    if ($PodeContext.Server.AllowedActions.Restart) {
        Close-PodeCancellationTokenRequest -Type Restart
    }
}


<#
.SYNOPSIS
    Resumes the Pode server from a suspended state.

.DESCRIPTION
    This function resumes the Pode server, ensuring all associated runspaces are restored to their normal execution state.
    It triggers the 'Resume' event, updates the server's suspended status, and clears the host for a refreshed console view.

.PARAMETER Timeout
    The maximum time, in seconds, to wait for each runspace to be recovered before timing out. Default is 30 seconds.

.EXAMPLE
    Resume-PodeServer
    # Resumes the Pode server after a suspension.

#>
function Resume-PodeServer {
    [CmdletBinding()]
    param(
        [int]
        $Timeout
    )
    # Only if the Suspend feature is anabled
    if ($PodeContext.Server.AllowedActions.Suspend) {
        if ($Timeout) {
            $PodeContext.Server.AllowedActions.Timeout.Resume = $Timeout
        }

        if ((Test-PodeServerState -State Suspended)) {
            Set-PodeResumeToken
        }
    }
}


<#
.SYNOPSIS
    Suspends the Pode server and its runspaces.

.DESCRIPTION
    This function suspends the Pode server by pausing all associated runspaces and ensuring they enter a debug state.
    It triggers the 'Suspend' event, updates the server's suspended status, and provides feedback during the suspension process.

.PARAMETER Timeout
    The maximum time, in seconds, to wait for each runspace to be suspended before timing out. Default is 30 seconds.

.EXAMPLE
    Suspend-PodeServer
    # Suspends the Pode server with a timeout of 60 seconds.

#>
function Suspend-PodeServer {
    [CmdletBinding()]
    param(
        [int]
        $Timeout
    )
    # Only if the Suspend feature is anabled
    if ($PodeContext.Server.AllowedActions.Suspend) {
        if ($Timeout) {
            $PodeContext.Server.AllowedActions.Timeout.Suspend = $Timeout
        }
        if (!(Test-PodeServerState -State Suspended)) {
            Set-PodeSuspendToken
        }
    }
}

<#
.SYNOPSIS
Helper wrapper function to start a Pode web server for a static website at the current directory.

.DESCRIPTION
Helper wrapper function to start a Pode web server for a static website at the current directory.

.PARAMETER Threads
The numbers of threads to use for requests.

.PARAMETER RootPath
An override for the Server's root path.

.PARAMETER Address
The IP/Hostname of the endpoint.

.PARAMETER Port
The Port number of the endpoint.

.PARAMETER Https
Start the server using HTTPS, if no certificate details are supplied a self-signed certificate will be generated.

.PARAMETER Certificate
The path to a certificate that can be use to enable HTTPS.

.PARAMETER CertificatePassword
The password for the certificate referenced in CertificateFile.

.PARAMETER CertificateKey
A key file to be paired with a PEM certificate referenced in CertificateFile

.PARAMETER X509Certificate
The raw X509 certificate that can be use to enable HTTPS.

.PARAMETER Path
The URI path for the static Route.

.PARAMETER Defaults
An array of default pages to display, such as 'index.html'.

.PARAMETER DownloadOnly
When supplied, all static content on this Route will be attached as downloads - rather than rendered.

.PARAMETER FileBrowser
When supplied, If the path is a folder, instead of returning 404, will return A browsable content of the directory.

.PARAMETER Browse
Open the web server's default endpoint in your default browser.

.EXAMPLE
Start-PodeStaticServer

.EXAMPLE
Start-PodeStaticServer -Address '127.0.0.3' -Port 8000

.EXAMPLE
Start-PodeStaticServer -Path '/installers' -DownloadOnly
#>
function Start-PodeStaticServer {
    [CmdletBinding()]
    param(
        [Parameter()]
        [int]
        $Threads = 3,

        [Parameter()]
        [string]
        $RootPath = $PWD,

        [Parameter()]
        [string]
        $Address = 'localhost',

        [Parameter()]
        [int]
        $Port = 0,

        [Parameter()]
        [switch]
        $Https,

        [Parameter()]
        [string]
        $Certificate = $null,

        [Parameter()]
        [string]
        $CertificatePassword = $null,

        [Parameter()]
        [string]
        $CertificateKey = $null,

        [Parameter()]
        [X509Certificate]
        $X509Certificate = $null,

        [Parameter()]
        [string]
        $Path = '/',

        [Parameter()]
        [string[]]
        $Defaults,

        [switch]
        $DownloadOnly,

        [switch]
        $FileBrowser,

        [switch]
        $Browse
    )

    Start-PodeServer -RootPath $RootPath -Threads $Threads -Browse:$Browse -ScriptBlock {
        # add either an http or https endpoint
        if ($Https) {
            if ($null -ne $X509Certificate) {
                Add-PodeEndpoint -Address $Address -Port $Port -Protocol Https -X509Certificate $X509Certificate
            }
            elseif (![string]::IsNullOrWhiteSpace($Certificate)) {
                Add-PodeEndpoint -Address $Address -Port $Port -Protocol Https -Certificate $Certificate -CertificatePassword $CertificatePassword -CertificateKey $CertificateKey
            }
            else {
                Add-PodeEndpoint -Address $Address -Port $Port -Protocol Https -SelfSigned
            }
        }
        else {
            Add-PodeEndpoint -Address $Address -Port $Port -Protocol Http
        }

        # add the static route
        Add-PodeStaticRoute -Path $Path -Source (Get-PodeServerPath) -Defaults $Defaults -DownloadOnly:$DownloadOnly -FileBrowser:$FileBrowser
    }
}

<#
.SYNOPSIS
A default server secret that can be for signing values like Session, Cookies, or SSE IDs.

.DESCRIPTION
A default server secret that can be for signing values like Session, Cookies, or SSE IDs. This secret is regenerated
on every server start and restart.

.EXAMPLE
$secret = Get-PodeServerDefaultSecret
#>
function Get-PodeServerDefaultSecret {
    [CmdletBinding()]
    param()

    return $PodeContext.Server.DefaultSecret
}

<#
.SYNOPSIS
The CLI for Pode, to initialise, build and start your Server.

.DESCRIPTION
The CLI for Pode, to initialise, build and start your Server.

.PARAMETER Action
The action to invoke on your Server.

.PARAMETER Dev
Supply when running "pode install", this will install any dev packages defined in your package.json.

.EXAMPLE
pode install -dev

.EXAMPLE
pode build

.EXAMPLE
pode start
#>
function Pode {
    [Diagnostics.CodeAnalysis.SuppressMessageAttribute('PSAvoidUsingWriteHost', '')]
    [CmdletBinding()]
    param(
        [Parameter(Mandatory = $true)]
        [ValidateSet('init', 'test', 'start', 'install', 'build')]
        [Alias('a')]
        [string]
        $Action,

        [switch]
        [Alias('d')]
        $Dev
    )

    # default config file name and content
    $file = './package.json'
    $name = Split-Path -Leaf -Path $pwd
    $data = $null

    # default config data that's used to populate on init
    $map = @{
        'name'        = $name
        'version'     = '1.0.0'
        'description' = ''
        'main'        = './server.ps1'
        'scripts'     = @{
            'start'   = './server.ps1'
            'install' = 'yarn install --force --ignore-scripts --modules-folder pode_modules'
            'build'   = 'psake'
            'test'    = 'invoke-pester ./tests/*.ps1'
        }
        'author'      = ''
        'license'     = 'MIT'
    }

    # check and load config if already exists
    if (Test-Path $file) {
        $data = (Get-Content $file | ConvertFrom-Json)
    }

    # quick check to see if the data is required
    if ($Action -ine 'init') {
        if ($null -eq $data) {
            Write-PodeHost 'package.json file not found' -ForegroundColor Red
            return
        }
        else {
            $actionScript = $data.scripts.$Action

            if ([string]::IsNullOrWhiteSpace($actionScript) -and $Action -ieq 'start') {
                $actionScript = $data.main
            }

            if ([string]::IsNullOrWhiteSpace($actionScript) -and $Action -ine 'install') {
                Write-PodeHost "package.json does not contain a script for the $($Action) action" -ForegroundColor Yellow
                return
            }
        }
    }
    else {
        if ($null -ne $data) {
            Write-PodeHost 'package.json already exists' -ForegroundColor Yellow
            return
        }
    }

    switch ($Action.ToLowerInvariant()) {
        'init' {
            $v = Read-Host -Prompt "name ($($map.name))"
            if (![string]::IsNullOrWhiteSpace($v)) { $map.name = $v }

            $v = Read-Host -Prompt "version ($($map.version))"
            if (![string]::IsNullOrWhiteSpace($v)) { $map.version = $v }

            $map.description = Read-Host -Prompt 'description'

            $v = Read-Host -Prompt "entry point ($($map.main))"
            if (![string]::IsNullOrWhiteSpace($v)) { $map.main = $v; $map.scripts.start = $v }

            $map.author = Read-Host -Prompt 'author'

            $v = Read-Host -Prompt "license ($($map.license))"
            if (![string]::IsNullOrWhiteSpace($v)) { $map.license = $v }

            $map | ConvertTo-Json -Depth 10 | Out-File -FilePath $file -Encoding utf8 -Force
            Write-PodeHost 'Success, saved package.json' -ForegroundColor Green
        }

        'test' {
            Invoke-PodePackageScript -ActionScript $actionScript
        }

        'start' {
            Invoke-PodePackageScript -ActionScript $actionScript
        }

        'install' {
            if ($Dev) {
                Install-PodeLocalModule -Module $data.devModules
            }

            Install-PodeLocalModule -Module $data.modules
            Invoke-PodePackageScript -ActionScript $actionScript
        }

        'build' {
            Invoke-PodePackageScript -ActionScript $actionScript
        }
    }
}

<#
.SYNOPSIS
Opens a Web Server up as a Desktop Application.

.DESCRIPTION
Opens a Web Server up as a Desktop Application.

.PARAMETER Title
The title of the Application's window.

.PARAMETER Icon
A path to an icon image for the Application.

.PARAMETER WindowState
The state the Application's window starts, such as Minimized.

.PARAMETER WindowStyle
The border style of the Application's window.

.PARAMETER ResizeMode
Specifies if the Application's window is resizable.

.PARAMETER Height
The height of the window.

.PARAMETER Width
The width of the window.

.PARAMETER EndpointName
The specific endpoint name to use, if you are listening on multiple endpoints.

.PARAMETER HideFromTaskbar
Stops the Application from appearing on the taskbar.

.EXAMPLE
Show-PodeGui -Title 'MyApplication' -WindowState 'Maximized'
#>
function Show-PodeGui {
    [CmdletBinding()]
    param(
        [Parameter(Mandatory = $true, ValueFromPipeline = $true)]
        [string]
        $Title,

        [Parameter()]
        [string]
        $Icon,

        [Parameter()]
        [ValidateSet('Normal', 'Maximized', 'Minimized')]
        [string]
        $WindowState = 'Normal',

        [Parameter()]
        [ValidateSet('None', 'SingleBorderWindow', 'ThreeDBorderWindow', 'ToolWindow')]
        [string]
        $WindowStyle = 'SingleBorderWindow',

        [Parameter()]
        [ValidateSet('CanResize', 'CanMinimize', 'NoResize')]
        [string]
        $ResizeMode = 'CanResize',

        [Parameter()]
        [int]
        $Height = 0,

        [Parameter()]
        [int]
        $Width = 0,

        [Parameter()]
        [string]
        $EndpointName,

        [switch]
        $HideFromTaskbar
    )
    begin {
        $pipelineItemCount = 0
    }

    process {

        $pipelineItemCount++
    }

    end {
        if ($pipelineItemCount -gt 1) {
            throw ($PodeLocale.fnDoesNotAcceptArrayAsPipelineInputExceptionMessage -f $($MyInvocation.MyCommand.Name))
        }
        # error if serverless
        Test-PodeIsServerless -FunctionName 'Show-PodeGui' -ThrowError

        # only valid for Windows PowerShell
        if ((Test-PodeIsPSCore) -and ($PSVersionTable.PSVersion.Major -eq 6)) {
            # Show-PodeGui is currently only available for Windows PowerShell and PowerShell 7+ on Windows
            throw ($PodeLocale.showPodeGuiOnlyAvailableOnWindowsExceptionMessage)
        }

        # enable the gui and set general settings
        $PodeContext.Server.Gui.Enabled = $true
        $PodeContext.Server.Gui.Title = $Title
        $PodeContext.Server.Gui.ShowInTaskbar = !$HideFromTaskbar
        $PodeContext.Server.Gui.WindowState = $WindowState
        $PodeContext.Server.Gui.WindowStyle = $WindowStyle
        $PodeContext.Server.Gui.ResizeMode = $ResizeMode

        # set the window's icon path
        if (![string]::IsNullOrWhiteSpace($Icon)) {
            $PodeContext.Server.Gui.Icon = Get-PodeRelativePath -Path $Icon -JoinRoot -Resolve
            if (!(Test-Path $PodeContext.Server.Gui.Icon)) {
                # Path to icon for GUI does not exist
                throw ($PodeLocale.pathToIconForGuiDoesNotExistExceptionMessage -f $PodeContext.Server.Gui.Icon)
            }
        }

        # set the height of the window
        $PodeContext.Server.Gui.Height = $Height
        if ($PodeContext.Server.Gui.Height -le 0) {
            $PodeContext.Server.Gui.Height = 'auto'
        }

        # set the width of the window
        $PodeContext.Server.Gui.Width = $Width
        if ($PodeContext.Server.Gui.Width -le 0) {
            $PodeContext.Server.Gui.Width = 'auto'
        }

        # set the gui to use a specific listener
        $PodeContext.Server.Gui.EndpointName = $EndpointName

        if (![string]::IsNullOrWhiteSpace($EndpointName)) {
            if (!$PodeContext.Server.Endpoints.ContainsKey($EndpointName)) {
                # Endpoint with name '$EndpointName' does not exist.
                throw ($PodeLocale.endpointNameNotExistExceptionMessage -f $EndpointName)
            }

            $PodeContext.Server.Gui.Endpoint = $PodeContext.Server.Endpoints[$EndpointName]
        }
    }
}

<#
.SYNOPSIS
Sets the path for a specified default folder type in the Pode server context.

.DESCRIPTION
This function configures the path for one of the Pode server's default folder types: Views, Public, or Errors.
It updates the server's configuration to reflect the new path for the specified folder type.
The function first checks if the provided path exists and is a directory;
if so, it updates the `Server.DefaultFolders` dictionary with the new path.
If the path does not exist or is not a directory, the function throws an error.

The purpose of this function is to allow dynamic configuration of the server's folder paths, which can be useful during server setup or when altering the server's directory structure at runtime.

.PARAMETER Type
The type of the default folder to set the path for. Must be one of 'Views', 'Public', or 'Errors'.
This parameter determines which default folder's path is being set.

.PARAMETER Path
The new file system path for the specified default folder type. This path must exist and be a directory; otherwise, an exception is thrown.

.EXAMPLE
Set-PodeDefaultFolder -Type 'Views' -Path 'C:\Pode\Views'

This example sets the path for the server's default 'Views' folder to 'C:\Pode\Views', assuming this path exists and is a directory.

.EXAMPLE
Set-PodeDefaultFolder -Type 'Public' -Path 'C:\Pode\Public'

This example sets the path for the server's default 'Public' folder to 'C:\Pode\Public'.

#>
function Set-PodeDefaultFolder {

    [CmdletBinding()]
    param (
        [Parameter()]
        [ValidateSet('Views', 'Public', 'Errors')]
        [string]
        $Type,

        [Parameter()]
        [string]
        $Path
    )
    if (Test-Path -Path $Path -PathType Container) {
        $PodeContext.Server.DefaultFolders[$Type] = $Path
    }
    else {
        # Path does not exist
        throw ($PodeLocale.pathNotExistExceptionMessage -f $Path)
    }
}

<#
.SYNOPSIS
Retrieves the path of a specified default folder type from the Pode server context.

.DESCRIPTION
This function returns the path for one of the Pode server's default folder types: Views, Public, or Errors. It accesses the server's configuration stored in the `$PodeContext` variable and retrieves the path for the specified folder type from the `DefaultFolders` dictionary. This function is useful for scripts or modules that need to dynamically access server resources based on the server's current configuration.

.PARAMETER Type
The type of the default folder for which to retrieve the path. The valid options are 'Views', 'Public', or 'Errors'. This parameter determines which folder's path will be returned by the function.

.EXAMPLE
$path = Get-PodeDefaultFolder -Type 'Views'

This example retrieves the current path configured for the server's 'Views' folder and stores it in the `$path` variable.

.EXAMPLE
$path = Get-PodeDefaultFolder -Type 'Public'

This example retrieves the current path configured for the server's 'Public' folder.

.OUTPUTS
String. The file system path of the specified default folder.
#>
function Get-PodeDefaultFolder {
    [CmdletBinding()]
    [OutputType([string])]
    param (
        [Parameter()]
        [ValidateSet('Views', 'Public', 'Errors')]
        [string]
        $Type
    )

    return $PodeContext.Server.DefaultFolders[$Type]
}

<#
.SYNOPSIS
    Attaches a breakpoint which can be used for debugging.

.DESCRIPTION
    Attaches a breakpoint which can be used for debugging.

.EXAMPLE
    Wait-PodeDebugger
#>
function Wait-PodeDebugger {
    [CmdletBinding()]
    param()

    if (!$PodeContext.Server.Debug.Breakpoints.Enabled) {
        return
    }

    Wait-Debugger
}


<#
.SYNOPSIS
    Retrieves the current state of the Pode server.

.DESCRIPTION
    The Get-PodeServerState function evaluates the internal state of the Pode server based on the cancellation tokens available
    in the $PodeContext. The function determines if the server is running, terminating, restarting, suspending, resuming, or
    in any other predefined state.

.OUTPUTS
    [string] - The state of the Pode server as one of the following values:
               'Terminated', 'Terminating', 'Resuming', 'Suspending', 'Suspended', 'Restarting', 'Starting', 'Running'.

.EXAMPLE
    Get-PodeServerState

    Retrieves the current state of the Pode server and returns it as a string.
#>
function Get-PodeServerState {
    [CmdletBinding()]
    [OutputType([Pode.PodeServerState])]
    param()
    # Check if PodeContext or its Tokens property is null; if so, consider the server terminated
    if ($null -eq $PodeContext -or $null -eq $PodeContext.Tokens) {
        return [Pode.PodeServerState]::Terminated
    }

    # Check if the server is in the process of terminating
    if (Test-PodeCancellationTokenRequest -Type Terminate) {
        return [Pode.PodeServerState]::Terminating
    }

    # Check if the server is resuming from a suspended state
    if (Test-PodeCancellationTokenRequest -Type Resume) {
        return [Pode.PodeServerState]::Resuming
    }

    # Check if the server is in the process of restarting
    if (Test-PodeCancellationTokenRequest -Type Restart) {
        return [Pode.PodeServerState]::Restarting
    }

    # Check if the server is suspending or already suspended
    if (Test-PodeCancellationTokenRequest -Type Suspend) {
        if (Test-PodeCancellationTokenRequest -Type Cancellation) {
            return [Pode.PodeServerState]::Suspending
        }
        return [Pode.PodeServerState]::Suspended
    }

    # Check if the server is starting
    if (!(Test-PodeCancellationTokenRequest -Type Start)) {
        return [Pode.PodeServerState]::Starting
    }

    # If none of the above, assume the server is running
    return [Pode.PodeServerState]::Running
}

<#
.SYNOPSIS
    Tests whether the Pode server is in a specified state.

.DESCRIPTION
    The `Test-PodeServerState` function checks the current state of the Pode server
    by calling `Get-PodeServerState` and comparing the result to the specified state.
    The function returns `$true` if the server is in the specified state and `$false` otherwise.

.PARAMETER State
    Specifies the server state to test. Allowed values are:
    - `Terminated`: The server is not running, and the context is null.
    - `Terminating`: The server is in the process of shutting down.
    - `Resuming`: The server is resuming from a suspended state.
    - `Suspending`: The server is in the process of entering a suspended state.
    - `Suspended`: The server is fully suspended.
    - `Restarting`: The server is restarting.
    - `Starting`: The server is in the process of starting up.
    - `Running`: The server is actively running.

.EXAMPLE
    Test-PodeServerState -State 'Running'

    Returns `$true` if the server is currently running, otherwise `$false`.

.EXAMPLE
    Test-PodeServerState -State 'Suspended'

    Returns `$true` if the server is fully suspended, otherwise `$false`.

.NOTES
    This function is part of Pode's server state management utilities.
    It relies on the `Get-PodeServerState` function to determine the current state.
#>
function Test-PodeServerState {
    param(
        [Parameter(Mandatory = $true)]
        [Pode.PodeServerState]
        $State
    )

    # Call Get-PodeServerState to retrieve the current server state
    $currentState = Get-PodeServerState

    # Return true if the current state matches the provided state, otherwise false
    return $currentState -eq $State
}

<#
.SYNOPSIS
	Enables new incoming requests by removing the middleware that blocks requests when the Pode Watchdog client is active.

.DESCRIPTION
	This function resets the cancellation token for the Disable action, allowing the Pode server to accept new incoming requests.
#>
function Enable-PodeServer {
    if (Test-PodeCancellationTokenRequest -Type Disable) {
        Reset-PodeCancellationToken -Type Disable
    }
}

<#
.SYNOPSIS
	Blocks new incoming requests by adding middleware that returns a 503 Service Unavailable status when the Pode Watchdog client is active.

.DESCRIPTION
	This function integrates middleware into the Pode server, preventing new incoming requests while the Pode Watchdog client is active.
	All requests receive a 503 Service Unavailable response, including a 'Retry-After' header that specifies when the service will become available.

.PARAMETER RetryAfter
	Specifies the time in seconds clients should wait before retrying their requests. Default is 3600 seconds (1 hour).
#>
function Disable-PodeServer {
    param (
        [Parameter(Mandatory = $false)]
        [int]$RetryAfter = 3600
    )

    $PodeContext.Server.AllowedActions.DisableSettings.RetryAfter = $RetryAfter
    if (! (Test-PodeCancellationTokenRequest -Type Disable)) {
        Close-PodeCancellationTokenRequest -Type Disable
    }
}

<|MERGE_RESOLUTION|>--- conflicted
+++ resolved
@@ -308,18 +308,15 @@
                 EnableBreakpoints    = $EnableBreakpoints
                 IgnoreServerConfig   = $IgnoreServerConfig
                 ConfigFile           = $ConfigFile
-<<<<<<< HEAD
                 ApplicationName      = $ApplicationName
-=======
                 Service              = $monitorService
->>>>>>> bff859d6
                 Daemon               = $Daemon
             }
 
 
             # Create main context object
             $PodeContext = New-PodeContext @ContextParams
-            
+
             # Define parameter values with comments explaining each one
             $ConfigParameters = @{
                 DisableTermination  = $DisableTermination   # Disable termination of the Pode server from the console
