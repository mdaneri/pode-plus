--- conflicted
+++ resolved
@@ -231,6 +231,9 @@
         }
 
         # Store the name of the current runspace
+        }
+
+        # Store the name of the current runspace
         $previousRunspaceName = Get-PodeCurrentRunspaceName
 
         if ([string]::IsNullOrEmpty($ApplicationName)) {
@@ -245,7 +248,33 @@
         $ShowDoneMessage = $true
 
         # check if podeWatchdog is configured
-<<<<<<< HEAD
+        if ($PodeService) {
+            if ($null -ne $PodeService.DisableTermination -or
+                $null -ne $PodeService.Quiet -or
+                $null -ne $PodeService.PipeName -or
+                $null -ne $PodeService.DisableConsoleInput
+            ) {
+                $DisableTermination = [switch]$PodeService.DisableTermination
+                $Quiet = [switch]$PodeService.Quiet
+                $DisableConsoleInput = [switch]$PodeService.DisableConsoleInput
+                $IgnoreServerConfig = [switch]$PodeService.IgnoreServerConfig
+
+                if (!([string]::IsNullOrEmpty($PodeService.ConfigFile)) -and !$PodeService.IgnoreServerConfig) {
+                    $ConfigFile = $PodeService.ConfigFile
+                }
+
+                $monitorService = @{
+                    DisableTermination  = $PodeService.DisableTermination
+                    Quiet               = $PodeService.Quiet
+                    PipeName            = $PodeService.PipeName
+                    DisableConsoleInput = $PodeService.DisableConsoleInput
+                    ConfigFile          = $PodeService.ConfigFile
+                    IgnoreServerConfig  = $PodeService.IgnoreServerConfig
+                }
+                Write-PodeHost $PodeService -Explode -Force            }
+        }
+
+        # check if podeWatchdog is configured
         if ($PodeWatchdog) {
             if ($null -ne $PodeWatchdog.DisableTermination -or
                 $null -ne $PodeWatchdog.Quiet -or
@@ -263,32 +292,6 @@
                 $DisableTermination = [switch]$watchdogClient.DisableTermination
                 $Quiet = [switch]$watchdogClient.Quiet
             }
-=======
-        if ($PodeService) {
-            if ($null -ne $PodeService.DisableTermination -or
-                $null -ne $PodeService.Quiet -or
-                $null -ne $PodeService.PipeName -or
-                $null -ne $PodeService.DisableConsoleInput
-            ) {
-                $DisableTermination = [switch]$PodeService.DisableTermination
-                $Quiet = [switch]$PodeService.Quiet
-                $DisableConsoleInput = [switch]$PodeService.DisableConsoleInput
-                $IgnoreServerConfig = [switch]$PodeService.IgnoreServerConfig
-
-                if (!([string]::IsNullOrEmpty($PodeService.ConfigFile)) -and !$PodeService.IgnoreServerConfig) {
-                    $ConfigFile = $PodeService.ConfigFile
-                }
-
-                $monitorService = @{
-                    DisableTermination  = $PodeService.DisableTermination
-                    Quiet               = $PodeService.Quiet
-                    PipeName            = $PodeService.PipeName
-                    DisableConsoleInput = $PodeService.DisableConsoleInput
-                    ConfigFile          = $PodeService.ConfigFile
-                    IgnoreServerConfig  = $PodeService.IgnoreServerConfig
-                }
-                Write-PodeHost $PodeService -Explode -Force            }
->>>>>>> 14ee7380
         }
 
         try {
@@ -328,12 +331,9 @@
                 EnableBreakpoints    = $EnableBreakpoints
                 IgnoreServerConfig   = $IgnoreServerConfig
                 ConfigFile           = $ConfigFile
-<<<<<<< HEAD
-                Watchdog             = $watchdogClient
-=======
                 ApplicationName      = $ApplicationName
                 Service              = $monitorService
->>>>>>> 14ee7380
+                Watchdog             = $watchdogClient
                 Daemon               = $Daemon
             }
 
