--- conflicted
+++ resolved
@@ -102,25 +102,9 @@
 
     # Import the module manifest to access its properties
     $PodeManifest = Import-PowerShellDataFile -Path $moduleManifestPath -ErrorAction Stop
-<<<<<<< HEAD
+    $PodeManifest = Import-PowerShellDataFile -Path $moduleManifestPath -ErrorAction Stop
 
     if (! (Test-PodeAssembly)) {
-=======
-
-
-    $podeDll = [AppDomain]::CurrentDomain.GetAssemblies() | Where-Object { $_.GetName().Name -eq 'Pode' }
-
-    if ($podeDll) {
-        if ( $PodeManifest.ModuleVersion -ne '$version$') {
-            $moduleVersion = ([version]::new($PodeManifest.ModuleVersion + '.0'))
-            if ($podeDll.GetName().Version -ne $moduleVersion) {
-                # An existing incompatible Pode.DLL version {0} is loaded. Version {1} is required. Open a new Powershell/pwsh session and retry.
-                throw ($PodeLocale.incompatiblePodeDllExceptionMessage -f $podeDll.GetName().Version, $moduleVersion)
-            }
-        }
-    }
-    else {
->>>>>>> 0914e75b
         # fetch the .net version and the libs path
         $version = [System.Environment]::Version.Major
         $libsPath = "$($root)/Libs"
@@ -173,10 +157,5 @@
 }
 finally {
     # Cleanup temporary variables
-<<<<<<< HEAD
-    Remove-Variable -Name 'tmpPodeLocale', 'localesPath', 'moduleManifest', 'root', 'version', 'libsPath', 'netFolder', 'podeDll', 'sysfuncs', 'sysaliases', 'funcs', 'aliases', 'moduleManifestPath', 'moduleVersion' -ErrorAction SilentlyContinue
-}
-=======
     Remove-Variable -Name 'tmpPodeLocale', 'localesPath', 'root', 'version', 'libsPath', 'netFolder', 'podeDll', 'sysfuncs', 'sysaliases', 'funcs', 'aliases', 'moduleManifestPath', 'moduleVersion' -ErrorAction SilentlyContinue
-}
->>>>>>> 0914e75b
+}